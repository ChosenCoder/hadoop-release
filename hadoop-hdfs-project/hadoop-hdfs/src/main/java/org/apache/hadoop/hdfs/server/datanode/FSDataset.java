/**
 * Licensed to the Apache Software Foundation (ASF) under one
 * or more contributor license agreements.  See the NOTICE file
 * distributed with this work for additional information
 * regarding copyright ownership.  The ASF licenses this file
 * to you under the Apache License, Version 2.0 (the
 * "License"); you may not use this file except in compliance
 * with the License.  You may obtain a copy of the License at
 *
 *     http://www.apache.org/licenses/LICENSE-2.0
 *
 * Unless required by applicable law or agreed to in writing, software
 * distributed under the License is distributed on an "AS IS" BASIS,
 * WITHOUT WARRANTIES OR CONDITIONS OF ANY KIND, either express or implied.
 * See the License for the specific language governing permissions and
 * limitations under the License.
 */
package org.apache.hadoop.hdfs.server.datanode;

import java.io.BufferedInputStream;
import java.io.DataInputStream;
import java.io.File;
import java.io.FileInputStream;
import java.io.FileNotFoundException;
import java.io.FileOutputStream;
import java.io.IOException;
import java.io.InputStream;
import java.io.RandomAccessFile;
import java.nio.channels.FileChannel;
import java.util.ArrayList;
import java.util.Arrays;
import java.util.Collection;
import java.util.Collections;
import java.util.HashMap;
import java.util.Iterator;
import java.util.List;
import java.util.Map;
import java.util.Map.Entry;
import java.util.Set;

import javax.management.NotCompliantMBeanException;
import javax.management.ObjectName;
import javax.management.StandardMBean;

import org.apache.hadoop.classification.InterfaceAudience;
import org.apache.hadoop.conf.Configuration;
import org.apache.hadoop.fs.DF;
import org.apache.hadoop.fs.DU;
import org.apache.hadoop.fs.FileUtil;
import org.apache.hadoop.hdfs.DFSConfigKeys;
import org.apache.hadoop.hdfs.DFSUtil;
import org.apache.hadoop.hdfs.protocol.Block;
import org.apache.hadoop.hdfs.protocol.BlockListAsLongs;
import org.apache.hadoop.hdfs.protocol.BlockLocalPathInfo;
import org.apache.hadoop.hdfs.protocol.ExtendedBlock;
import org.apache.hadoop.hdfs.protocol.HdfsConstants;
import org.apache.hadoop.hdfs.protocol.RecoveryInProgressException;
import org.apache.hadoop.hdfs.server.common.GenerationStamp;
import org.apache.hadoop.hdfs.server.common.HdfsServerConstants.ReplicaState;
import org.apache.hadoop.hdfs.server.datanode.metrics.FSDatasetMBean;
import org.apache.hadoop.hdfs.server.protocol.BlockRecoveryCommand.RecoveringBlock;
import org.apache.hadoop.hdfs.server.protocol.ReplicaRecoveryInfo;
import org.apache.hadoop.io.IOUtils;
import org.apache.hadoop.metrics2.util.MBeans;
import org.apache.hadoop.util.DataChecksum;
import org.apache.hadoop.util.DiskChecker;
import org.apache.hadoop.util.DiskChecker.DiskErrorException;
import org.apache.hadoop.util.DiskChecker.DiskOutOfSpaceException;
import org.apache.hadoop.util.ReflectionUtils;

/**************************************************
 * FSDataset manages a set of data blocks.  Each block
 * has a unique name and an extent on disk.
 *
 ***************************************************/
@InterfaceAudience.Private
class FSDataset implements FSDatasetInterface {

  /**
   * A node type that can be built into a tree reflecting the
   * hierarchy of blocks on the local disk.
   */
  private class FSDir {
    final File dir;
    int numBlocks = 0;
    FSDir children[];
    int lastChildIdx = 0;

    private FSDir(File dir) 
      throws IOException {
      this.dir = dir;
      this.children = null;
      if (!dir.exists()) {
        if (!dir.mkdirs()) {
          throw new IOException("Mkdirs failed to create " + 
                                dir.toString());
        }
      } else {
        File[] files = FileUtil.listFiles(dir); 
        List<FSDir> dirList = new ArrayList<FSDir>();
        for (int idx = 0; idx < files.length; idx++) {
          if (files[idx].isDirectory()) {
            dirList.add(new FSDir(files[idx]));
          } else if (Block.isBlockFilename(files[idx])) {
            numBlocks++;
          }
        }
        if (dirList.size() > 0) {
          children = dirList.toArray(new FSDir[dirList.size()]);
        }
      }
    }
        
    private File addBlock(Block b, File src) throws IOException {
      //First try without creating subdirectories
      File file = addBlock(b, src, false, false);          
      return (file != null) ? file : addBlock(b, src, true, true);
    }

    private File addBlock(Block b, File src, boolean createOk, 
                          boolean resetIdx) throws IOException {
      if (numBlocks < maxBlocksPerDir) {
        final File dest = moveBlockFiles(b, src, dir);
        numBlocks += 1;
        return dest;
      }
            
      if (lastChildIdx < 0 && resetIdx) {
        //reset so that all children will be checked
        lastChildIdx = DFSUtil.getRandom().nextInt(children.length);              
      }
            
      if (lastChildIdx >= 0 && children != null) {
        //Check if any child-tree has room for a block.
        for (int i=0; i < children.length; i++) {
          int idx = (lastChildIdx + i)%children.length;
          File file = children[idx].addBlock(b, src, false, resetIdx);
          if (file != null) {
            lastChildIdx = idx;
            return file; 
          }
        }
        lastChildIdx = -1;
      }
            
      if (!createOk) {
        return null;
      }
            
      if (children == null || children.length == 0) {
        children = new FSDir[maxBlocksPerDir];
        for (int idx = 0; idx < maxBlocksPerDir; idx++) {
          children[idx] = new FSDir(new File(dir, DataStorage.BLOCK_SUBDIR_PREFIX+idx));
        }
      }
            
      //now pick a child randomly for creating a new set of subdirs.
      lastChildIdx = DFSUtil.getRandom().nextInt(children.length);
      return children[ lastChildIdx ].addBlock(b, src, true, false); 
    }

    private void getVolumeMap(String bpid, ReplicasMap volumeMap, FSVolume volume) 
    throws IOException {
      if (children != null) {
        for (int i = 0; i < children.length; i++) {
          children[i].getVolumeMap(bpid, volumeMap, volume);
        }
      }

      recoverTempUnlinkedBlock();
      volume.addToReplicasMap(bpid, volumeMap, dir, true);
    }
        
    /**
     * Recover unlinked tmp files on datanode restart. If the original block
     * does not exist, then the tmp file is renamed to be the
     * original file name; otherwise the tmp file is deleted.
     */
    private void recoverTempUnlinkedBlock() throws IOException {
      File files[] = FileUtil.listFiles(dir);
      for (File file : files) {
        if (!FSDataset.isUnlinkTmpFile(file)) {
          continue;
        }
        File blockFile = getOrigFile(file);
        if (blockFile.exists()) {
          //
          // If the original block file still exists, then no recovery
          // is needed.
          //
          if (!file.delete()) {
            throw new IOException("Unable to cleanup unlinked tmp file " +
                file);
          }
        } else {
          if (!file.renameTo(blockFile)) {
            throw new IOException("Unable to cleanup detached file " +
                file);
          }
        }
      }
    }
    
    /**
     * check if a data diretory is healthy
     * @throws DiskErrorException
     */
    private void checkDirTree() throws DiskErrorException {
      DiskChecker.checkDir(dir);
            
      if (children != null) {
        for (int i = 0; i < children.length; i++) {
          children[i].checkDirTree();
        }
      }
    }
        
    private void clearPath(File f) {
      String root = dir.getAbsolutePath();
      String dir = f.getAbsolutePath();
      if (dir.startsWith(root)) {
        String[] dirNames = dir.substring(root.length()).
          split(File.separator + "subdir");
        if (clearPath(f, dirNames, 1))
          return;
      }
      clearPath(f, null, -1);
    }
        
    /*
     * dirNames is an array of string integers derived from
     * usual directory structure data/subdirN/subdirXY/subdirM ...
     * If dirName array is non-null, we only check the child at 
     * the children[dirNames[idx]]. This avoids iterating over
     * children in common case. If directory structure changes 
     * in later versions, we need to revisit this.
     */
    private boolean clearPath(File f, String[] dirNames, int idx) {
      if ((dirNames == null || idx == dirNames.length) &&
          dir.compareTo(f) == 0) {
        numBlocks--;
        return true;
      }
          
      if (dirNames != null) {
        //guess the child index from the directory name
        if (idx > (dirNames.length - 1) || children == null) {
          return false;
        }
        int childIdx; 
        try {
          childIdx = Integer.parseInt(dirNames[idx]);
        } catch (NumberFormatException ignored) {
          // layout changed? we could print a warning.
          return false;
        }
        return (childIdx >= 0 && childIdx < children.length) ?
          children[childIdx].clearPath(f, dirNames, idx+1) : false;
      }

      //guesses failed. back to blind iteration.
      if (children != null) {
        for(int i=0; i < children.length; i++) {
          if (children[i].clearPath(f, null, -1)){
            return true;
          }
        }
      }
      return false;
    }

    @Override
    public String toString() {
      return "FSDir{" +
        "dir=" + dir +
        ", children=" + (children == null ? null : Arrays.asList(children)) +
        "}";
    }
  }

  /**
   * A BlockPoolSlice represents a portion of a BlockPool stored on a volume.  
   * Taken together, all BlockPoolSlices sharing a block pool ID across a 
   * cluster represent a single block pool.
   */
  private class BlockPoolSlice {
    private final String bpid;
    private final FSVolume volume; // volume to which this BlockPool belongs to
    private final File currentDir; // StorageDirectory/current/bpid/current
    private final FSDir finalizedDir; // directory store Finalized replica
    private final File rbwDir; // directory store RBW replica
    private final File tmpDir; // directory store Temporary replica
    
    // TODO:FEDERATION scalability issue - a thread per DU is needed
    private final DU dfsUsage;

    /**
     * 
     * @param bpid Block pool Id
     * @param volume {@link FSVolume} to which this BlockPool belongs to
     * @param bpDir directory corresponding to the BlockPool
     * @param conf
     * @throws IOException
     */
    BlockPoolSlice(String bpid, FSVolume volume, File bpDir, Configuration conf)
        throws IOException {
      this.bpid = bpid;
      this.volume = volume;
      this.currentDir = new File(bpDir, DataStorage.STORAGE_DIR_CURRENT); 
      final File finalizedDir = new File(
          currentDir, DataStorage.STORAGE_DIR_FINALIZED);

      // Files that were being written when the datanode was last shutdown
      // are now moved back to the data directory. It is possible that
      // in the future, we might want to do some sort of datanode-local
      // recovery for these blocks. For example, crc validation.
      //
      this.tmpDir = new File(bpDir, DataStorage.STORAGE_DIR_TMP);
      if (tmpDir.exists()) {
        FileUtil.fullyDelete(tmpDir);
      }
      this.rbwDir = new File(currentDir, DataStorage.STORAGE_DIR_RBW);
      if (rbwDir.exists() && !supportAppends) {
        FileUtil.fullyDelete(rbwDir);
      }
      this.finalizedDir = new FSDir(finalizedDir);
      if (!rbwDir.mkdirs()) {  // create rbw directory if not exist
        if (!rbwDir.isDirectory()) {
          throw new IOException("Mkdirs failed to create " + rbwDir.toString());
        }
      }
      if (!tmpDir.mkdirs()) {
        if (!tmpDir.isDirectory()) {
          throw new IOException("Mkdirs failed to create " + tmpDir.toString());
        }
      }
      this.dfsUsage = new DU(bpDir, conf);
      this.dfsUsage.start();
    }

    File getDirectory() {
      return currentDir.getParentFile();
    }

    File getFinalizedDir() {
      return finalizedDir.dir;
    }
    
    File getRbwDir() {
      return rbwDir;
    }
    
    void decDfsUsed(long value) {
      // The caller to this method (BlockFileDeleteTask.run()) does
      // not have locked FSDataset.this yet.
      synchronized(FSDataset.this) {
        dfsUsage.decDfsUsed(value);
      }
    }
    
    long getDfsUsed() throws IOException {
      return dfsUsage.getUsed();
    }
    
    /**
     * Temporary files. They get moved to the finalized block directory when
     * the block is finalized.
     */
    File createTmpFile(Block b) throws IOException {
      File f = new File(tmpDir, b.getBlockName());
      return DatanodeUtil.createTmpFile(b, f);
    }

    /**
     * RBW files. They get moved to the finalized block directory when
     * the block is finalized.
     */
    File createRbwFile(Block b) throws IOException {
      File f = new File(rbwDir, b.getBlockName());
      return DatanodeUtil.createTmpFile(b, f);
    }

    File addBlock(Block b, File f) throws IOException {
      File blockFile = finalizedDir.addBlock(b, f);
      File metaFile = DatanodeUtil.getMetaFile(blockFile, b.getGenerationStamp());
      dfsUsage.incDfsUsed(b.getNumBytes()+metaFile.length());
      return blockFile;
    }
      
    void checkDirs() throws DiskErrorException {
      finalizedDir.checkDirTree();
      DiskChecker.checkDir(tmpDir);
      DiskChecker.checkDir(rbwDir);
    }
      
    void getVolumeMap(ReplicasMap volumeMap) throws IOException {
      // add finalized replicas
      finalizedDir.getVolumeMap(bpid, volumeMap, volume);
      // add rbw replicas
      addToReplicasMap(volumeMap, rbwDir, false);
    }

    /**
     * Add replicas under the given directory to the volume map
     * @param volumeMap the replicas map
     * @param dir an input directory
     * @param isFinalized true if the directory has finalized replicas;
     *                    false if the directory has rbw replicas
     */
    private void addToReplicasMap(ReplicasMap volumeMap, File dir,
        boolean isFinalized) throws IOException {
      File blockFiles[] = FileUtil.listFiles(dir);
      for (File blockFile : blockFiles) {
        if (!Block.isBlockFilename(blockFile))
          continue;
        
        long genStamp = getGenerationStampFromFile(blockFiles, blockFile);
        long blockId = Block.filename2id(blockFile.getName());
        ReplicaInfo newReplica = null;
        if (isFinalized) {
          newReplica = new FinalizedReplica(blockId, 
              blockFile.length(), genStamp, volume, blockFile.getParentFile());
        } else {
          newReplica = new ReplicaWaitingToBeRecovered(blockId,
              validateIntegrity(blockFile, genStamp), 
              genStamp, volume, blockFile.getParentFile());
        }

        ReplicaInfo oldReplica = volumeMap.add(bpid, newReplica);
        if (oldReplica != null) {
          DataNode.LOG.warn("Two block files with the same block id exist " +
              "on disk: " + oldReplica.getBlockFile() +
              " and " + blockFile );
        }
      }
    }
    
    /**
     * Find out the number of bytes in the block that match its crc.
     * 
     * This algorithm assumes that data corruption caused by unexpected 
     * datanode shutdown occurs only in the last crc chunk. So it checks
     * only the last chunk.
     * 
     * @param blockFile the block file
     * @param genStamp generation stamp of the block
     * @return the number of valid bytes
     */
    private long validateIntegrity(File blockFile, long genStamp) {
      DataInputStream checksumIn = null;
      InputStream blockIn = null;
      try {
        final File metaFile = DatanodeUtil.getMetaFile(blockFile, genStamp);
        long blockFileLen = blockFile.length();
        long metaFileLen = metaFile.length();
        int crcHeaderLen = DataChecksum.getChecksumHeaderSize();
        if (!blockFile.exists() || blockFileLen == 0 ||
            !metaFile.exists() || metaFileLen < (long)crcHeaderLen) {
          return 0;
        }
        checksumIn = new DataInputStream(
            new BufferedInputStream(new FileInputStream(metaFile),
                HdfsConstants.IO_FILE_BUFFER_SIZE));

        // read and handle the common header here. For now just a version
        BlockMetadataHeader header = BlockMetadataHeader.readHeader(checksumIn);
        short version = header.getVersion();
        if (version != BlockMetadataHeader.VERSION) {
          DataNode.LOG.warn("Wrong version (" + version + ") for metadata file "
              + metaFile + " ignoring ...");
        }
        DataChecksum checksum = header.getChecksum();
        int bytesPerChecksum = checksum.getBytesPerChecksum();
        int checksumSize = checksum.getChecksumSize();
        long numChunks = Math.min(
            (blockFileLen + bytesPerChecksum - 1)/bytesPerChecksum, 
            (metaFileLen - crcHeaderLen)/checksumSize);
        if (numChunks == 0) {
          return 0;
        }
        IOUtils.skipFully(checksumIn, (numChunks-1)*checksumSize);
        blockIn = new FileInputStream(blockFile);
        long lastChunkStartPos = (numChunks-1)*bytesPerChecksum;
        IOUtils.skipFully(blockIn, lastChunkStartPos);
        int lastChunkSize = (int)Math.min(
            bytesPerChecksum, blockFileLen-lastChunkStartPos);
        byte[] buf = new byte[lastChunkSize+checksumSize];
        checksumIn.readFully(buf, lastChunkSize, checksumSize);
        IOUtils.readFully(blockIn, buf, 0, lastChunkSize);

        checksum.update(buf, 0, lastChunkSize);
        if (checksum.compare(buf, lastChunkSize)) { // last chunk matches crc
          return lastChunkStartPos + lastChunkSize;
        } else { // last chunck is corrupt
          return lastChunkStartPos;
        }
      } catch (IOException e) {
        DataNode.LOG.warn(e);
        return 0;
      } finally {
        IOUtils.closeStream(checksumIn);
        IOUtils.closeStream(blockIn);
      }
    }
      
    void clearPath(File f) {
      finalizedDir.clearPath(f);
    }
      
    public String toString() {
      return currentDir.getAbsolutePath();
    }
    
    public void shutdown() {
      dfsUsage.shutdown();
    }
  }
  
  class FSVolume implements FSVolumeInterface {
    private final Map<String, BlockPoolSlice> map = new HashMap<String, BlockPoolSlice>();
    private final File currentDir;    // <StorageDirectory>/current
    private final DF usage;           
    private final long reserved;
    
    FSVolume(File currentDir, Configuration conf) throws IOException {
      this.reserved = conf.getLong(DFSConfigKeys.DFS_DATANODE_DU_RESERVED_KEY,
                                   DFSConfigKeys.DFS_DATANODE_DU_RESERVED_DEFAULT);
      this.currentDir = currentDir; 
      File parent = currentDir.getParentFile();
      this.usage = new DF(parent, conf);
    }
    
    File getCurrentDir() {
      return currentDir;
    }
    
    File getRbwDir(String bpid) throws IOException {
      BlockPoolSlice bp = getBlockPoolSlice(bpid);
      return bp.getRbwDir();
    }
    
    void decDfsUsed(String bpid, long value) {
      // The caller to this method (BlockFileDeleteTask.run()) does
      // not have locked FSDataset.this yet.
      synchronized(FSDataset.this) {
        BlockPoolSlice bp = map.get(bpid);
        if (bp != null) {
          bp.decDfsUsed(value);
        }
      }
    }
    
    long getDfsUsed() throws IOException {
      // TODO valid synchronization
      long dfsUsed = 0;
      Set<Entry<String, BlockPoolSlice>> set = map.entrySet();
      for (Entry<String, BlockPoolSlice> entry : set) {
        dfsUsed += entry.getValue().getDfsUsed();
      }
      return dfsUsed;
    }
    
    long getBlockPoolUsed(String bpid) throws IOException {
      return getBlockPoolSlice(bpid).getDfsUsed();
    }
    
    /**
     * Calculate the capacity of the filesystem, after removing any
     * reserved capacity.
     * @return the unreserved number of bytes left in this filesystem. May be zero.
     */
    long getCapacity() throws IOException {
      long remaining = usage.getCapacity() - reserved;
      return remaining > 0 ? remaining : 0;
    }

    @Override
    public long getAvailable() throws IOException {
      long remaining = getCapacity()-getDfsUsed();
      long available = usage.getAvailable();
      if (remaining>available) {
        remaining = available;
      }
      return (remaining > 0) ? remaining : 0;
    }
      
    long getReserved(){
      return reserved;
    }
    
    String getMount() throws IOException {
      return usage.getMount();
    }

    private BlockPoolSlice getBlockPoolSlice(String bpid) throws IOException {
      BlockPoolSlice bp = map.get(bpid);
      if (bp == null) {
        throw new IOException("block pool " + bpid + " is not found");
      }
      return bp;
    }

    @Override
    public File getDirectory(String bpid) throws IOException {
      return getBlockPoolSlice(bpid).getDirectory();
    }

    @Override
    public File getFinalizedDir(String bpid) throws IOException {
      return getBlockPoolSlice(bpid).getFinalizedDir();
    }

    /**
     * Make a deep copy of the list of currently active BPIDs
     */
    @Override
    public String[] getBlockPoolList() {
      synchronized(FSDataset.this) {
        return map.keySet().toArray(new String[map.keySet().size()]);   
      }
    }
      
    /**
     * Temporary files. They get moved to the finalized block directory when
     * the block is finalized.
     */
    File createTmpFile(String bpid, Block b) throws IOException {
      BlockPoolSlice bp = getBlockPoolSlice(bpid);
      return bp.createTmpFile(b);
    }

    /**
     * RBW files. They get moved to the finalized block directory when
     * the block is finalized.
     */
    File createRbwFile(String bpid, Block b) throws IOException {
      BlockPoolSlice bp = getBlockPoolSlice(bpid);
      return bp.createRbwFile(b);
    }

    File addBlock(String bpid, Block b, File f) throws IOException {
      BlockPoolSlice bp = getBlockPoolSlice(bpid);
      return bp.addBlock(b, f);
    }
      
    void checkDirs() throws DiskErrorException {
      // TODO:FEDERATION valid synchronization
      Set<Entry<String, BlockPoolSlice>> set = map.entrySet();
      for (Entry<String, BlockPoolSlice> entry : set) {
        entry.getValue().checkDirs();
      }
    }
      
    void getVolumeMap(ReplicasMap volumeMap) throws IOException {
      Set<Entry<String, BlockPoolSlice>> set = map.entrySet();
      for (Entry<String, BlockPoolSlice> entry : set) {
        entry.getValue().getVolumeMap(volumeMap);
      }
    }
    
    void getVolumeMap(String bpid, ReplicasMap volumeMap) throws IOException {
      BlockPoolSlice bp = getBlockPoolSlice(bpid);
      bp.getVolumeMap(volumeMap);
    }
    
    /**
     * Add replicas under the given directory to the volume map
     * @param volumeMap the replicas map
     * @param dir an input directory
     * @param isFinalized true if the directory has finalized replicas;
     *                    false if the directory has rbw replicas
     * @throws IOException 
     */
    private void addToReplicasMap(String bpid, ReplicasMap volumeMap, 
        File dir, boolean isFinalized) throws IOException {
      BlockPoolSlice bp = getBlockPoolSlice(bpid);
      // TODO move this up
      // dfsUsage.incDfsUsed(b.getNumBytes()+metaFile.length());
      bp.addToReplicasMap(volumeMap, dir, isFinalized);
    }
    
    void clearPath(String bpid, File f) throws IOException {
      BlockPoolSlice bp = getBlockPoolSlice(bpid);
      bp.clearPath(f);
    }

    @Override
    public String toString() {
      return currentDir.getAbsolutePath();
    }

    public void shutdown() {
      Set<Entry<String, BlockPoolSlice>> set = map.entrySet();
      for (Entry<String, BlockPoolSlice> entry : set) {
        entry.getValue().shutdown();
      }
    }

    public void addBlockPool(String bpid, Configuration conf)
        throws IOException {
      File bpdir = new File(currentDir, bpid);
      BlockPoolSlice bp = new BlockPoolSlice(bpid, this, bpdir, conf);
      map.put(bpid, bp);
    }
    
    public void shutdownBlockPool(String bpid) {
      BlockPoolSlice bp = map.get(bpid);
      if (bp!=null) {
        bp.shutdown();
      }
      map.remove(bpid);
    }

    private boolean isBPDirEmpty(String bpid)
        throws IOException {
      File volumeCurrentDir = this.getCurrentDir();
      File bpDir = new File(volumeCurrentDir, bpid);
      File bpCurrentDir = new File(bpDir, DataStorage.STORAGE_DIR_CURRENT);
      File finalizedDir = new File(bpCurrentDir,
          DataStorage.STORAGE_DIR_FINALIZED);
      File rbwDir = new File(bpCurrentDir, DataStorage.STORAGE_DIR_RBW);
      if (finalizedDir.exists() && FileUtil.list(finalizedDir).length != 0) {
        return false;
      }
      if (rbwDir.exists() && FileUtil.list(rbwDir).length != 0) {
        return false;
      }
      return true;
    }
    
    private void deleteBPDirectories(String bpid, boolean force)
        throws IOException {
      File volumeCurrentDir = this.getCurrentDir();
      File bpDir = new File(volumeCurrentDir, bpid);
      if (!bpDir.isDirectory()) {
        // nothing to be deleted
        return;
      }
      File tmpDir = new File(bpDir, DataStorage.STORAGE_DIR_TMP);
      File bpCurrentDir = new File(bpDir, DataStorage.STORAGE_DIR_CURRENT);
      File finalizedDir = new File(bpCurrentDir,
          DataStorage.STORAGE_DIR_FINALIZED);
      File rbwDir = new File(bpCurrentDir, DataStorage.STORAGE_DIR_RBW);
      if (force) {
        FileUtil.fullyDelete(bpDir);
      } else {
        if (!rbwDir.delete()) {
          throw new IOException("Failed to delete " + rbwDir);
        }
        if (!finalizedDir.delete()) {
          throw new IOException("Failed to delete " + finalizedDir);
        }
        FileUtil.fullyDelete(tmpDir);
        for (File f : FileUtil.listFiles(bpCurrentDir)) {
          if (!f.delete()) {
            throw new IOException("Failed to delete " + f);
          }
        }
        if (!bpCurrentDir.delete()) {
          throw new IOException("Failed to delete " + bpCurrentDir);
        }
        for (File f : FileUtil.listFiles(bpDir)) {
          if (!f.delete()) {
            throw new IOException("Failed to delete " + f);
          }
        }
        if (!bpDir.delete()) {
          throw new IOException("Failed to delete " + bpDir);
        }
      }
    }
  }
    
  static class FSVolumeSet {
    /*
     * Read access to this unmodifiable list is not synchronized.
     * This list is replaced on modification holding "this" lock.
     */
    private volatile List<FSVolumeInterface> volumes = null;

    BlockVolumeChoosingPolicy blockChooser;
    int numFailedVolumes;

    FSVolumeSet(List<FSVolumeInterface> volumes, int failedVols,
        BlockVolumeChoosingPolicy blockChooser) {
      this.volumes = Collections.unmodifiableList(volumes);
      this.blockChooser = blockChooser;
      this.numFailedVolumes = failedVols;
    }
    
    private int numberOfFailedVolumes() {
      return numFailedVolumes;
    }
    
    /** 
     * Get next volume. Synchronized to ensure {@link #curVolume} is updated
     * by a single thread and next volume is chosen with no concurrent
     * update to {@link #volumes}.
     * @param blockSize free space needed on the volume
     * @return next volume to store the block in.
     */
    synchronized FSVolume getNextVolume(long blockSize) throws IOException {
      return (FSVolume)blockChooser.chooseVolume(volumes, blockSize);
    }
      
    private long getDfsUsed() throws IOException {
      long dfsUsed = 0L;
      for (FSVolumeInterface v : volumes) {
        dfsUsed += ((FSVolume)v).getDfsUsed();
      }
      return dfsUsed;
    }

    private long getBlockPoolUsed(String bpid) throws IOException {
      long dfsUsed = 0L;
      for (FSVolumeInterface v : volumes) {
        dfsUsed += ((FSVolume)v).getBlockPoolUsed(bpid);
      }
      return dfsUsed;
    }

    private long getCapacity() throws IOException {
      long capacity = 0L;
      for (FSVolumeInterface v : volumes) {
        capacity += ((FSVolume)v).getCapacity();
      }
      return capacity;
    }
      
    private long getRemaining() throws IOException {
      long remaining = 0L;
      for (FSVolumeInterface vol : volumes) {
        remaining += vol.getAvailable();
      }
      return remaining;
    }
      
    private void getVolumeMap(ReplicasMap volumeMap)
        throws IOException {
      for (FSVolumeInterface v : volumes) {
        ((FSVolume)v).getVolumeMap(volumeMap);
      }
    }
    
    private void getVolumeMap(String bpid, ReplicasMap volumeMap)
        throws IOException {
      for (FSVolumeInterface v : volumes) {
        ((FSVolume)v).getVolumeMap(bpid, volumeMap);
      }
    }
      
    /**
     * Calls {@link FSVolume#checkDirs()} on each volume, removing any
     * volumes from the active list that result in a DiskErrorException.
     * 
     * This method is synchronized to allow only one instance of checkDirs() 
     * call
     * @return list of all the removed volumes.
     */
    private synchronized List<FSVolume> checkDirs() {
      ArrayList<FSVolume> removedVols = null;
      
      // Make a copy of volumes for performing modification 
      final List<FSVolumeInterface> volumeList = new ArrayList<FSVolumeInterface>(volumes);
      
      for (int idx = 0; idx < volumeList.size(); idx++) {
        FSVolume fsv = (FSVolume)volumeList.get(idx);
        try {
          fsv.checkDirs();
        } catch (DiskErrorException e) {
          DataNode.LOG.warn("Removing failed volume " + fsv + ": ",e);
          if (removedVols == null) {
            removedVols = new ArrayList<FSVolume>(1);
          }
          removedVols.add(fsv);
          fsv.shutdown(); 
          volumeList.set(idx, null); // Remove the volume
          numFailedVolumes++;
        }
      }
      
      // Remove null volumes from the volumes array
      if (removedVols != null && removedVols.size() > 0) {
        List<FSVolumeInterface> newVols = new ArrayList<FSVolumeInterface>();
        for (FSVolumeInterface vol : volumeList) {
          if (vol != null) {
            newVols.add(vol);
          }
        }
        volumes = Collections.unmodifiableList(newVols); // Replace volume list
        DataNode.LOG.info("Completed FSVolumeSet.checkDirs. Removed "
            + removedVols.size() + " volumes. List of current volumes: "
            + this);
      }

      return removedVols;
    }

    @Override
    public String toString() {
      return volumes.toString();
    }


    private void addBlockPool(String bpid, Configuration conf)
        throws IOException {
      for (FSVolumeInterface v : volumes) {
        ((FSVolume)v).addBlockPool(bpid, conf);
      }
    }
    
    private void removeBlockPool(String bpid) {
      for (FSVolumeInterface v : volumes) {
        ((FSVolume)v).shutdownBlockPool(bpid);
      }
    }

    private void shutdown() {
      for (FSVolumeInterface volume : volumes) {
        if(volume != null) {
          ((FSVolume)volume).shutdown();
        }
      }
    }
  }
  
  //////////////////////////////////////////////////////
  //
  // FSDataSet
  //
  //////////////////////////////////////////////////////

  private static boolean isUnlinkTmpFile(File f) {
    String name = f.getName();
    return name.endsWith(DatanodeUtil.UNLINK_BLOCK_SUFFIX);
  }
  
  private static File getOrigFile(File unlinkTmpFile) {
    String fileName = unlinkTmpFile.getName();
    return new File(unlinkTmpFile.getParentFile(),
        fileName.substring(0,
            fileName.length() - DatanodeUtil.UNLINK_BLOCK_SUFFIX.length()));
  }
  
  protected File getMetaFile(ExtendedBlock b) throws IOException {
    return DatanodeUtil.getMetaFile(getBlockFile(b), b.getGenerationStamp());
  }

  /** Find the metadata file for the specified block file.
   * Return the generation stamp from the name of the metafile.
   */
  private static long getGenerationStampFromFile(File[] listdir, File blockFile) {
    String blockName = blockFile.getName();
    for (int j = 0; j < listdir.length; j++) {
      String path = listdir[j].getName();
      if (!path.startsWith(blockName)) {
        continue;
      }
      if (blockFile == listdir[j]) {
        continue;
      }
      return Block.getGenerationStamp(listdir[j].getName());
    }
    DataNode.LOG.warn("Block " + blockFile + 
                      " does not have a metafile!");
    return GenerationStamp.GRANDFATHER_GENERATION_STAMP;
  }
  
  /** Find the corresponding meta data file from a given block file */
  private static long parseGenerationStamp(File blockFile, File metaFile
      ) throws IOException {
    String metaname = metaFile.getName();
    String gs = metaname.substring(blockFile.getName().length() + 1,
        metaname.length() - DatanodeUtil.METADATA_EXTENSION.length());
    try {
      return Long.parseLong(gs);
    } catch(NumberFormatException nfe) {
      throw (IOException)new IOException("blockFile=" + blockFile
          + ", metaFile=" + metaFile).initCause(nfe);
    }
  }

  @Override // FSDatasetInterface
  public List<FSVolumeInterface> getVolumes() {
    return volumes.volumes;
  }

  @Override // FSDatasetInterface
  public synchronized Block getStoredBlock(String bpid, long blkid)
      throws IOException {
    File blockfile = getFile(bpid, blkid);
    if (blockfile == null) {
      return null;
    }
    final File metafile = DatanodeUtil.findMetaFile(blockfile);
    return new Block(blkid, blockfile.length(),
        parseGenerationStamp(blockfile, metafile));
  }

  /**
   * Returns a clone of a replica stored in data-node memory.
   * Should be primarily used for testing.
   * @param blockId
   * @return
   */
  ReplicaInfo fetchReplicaInfo(String bpid, long blockId) {
    ReplicaInfo r = volumeMap.get(bpid, blockId);
    if(r == null)
      return null;
    switch(r.getState()) {
    case FINALIZED:
      return new FinalizedReplica((FinalizedReplica)r);
    case RBW:
      return new ReplicaBeingWritten((ReplicaBeingWritten)r);
    case RWR:
      return new ReplicaWaitingToBeRecovered((ReplicaWaitingToBeRecovered)r);
    case RUR:
      return new ReplicaUnderRecovery((ReplicaUnderRecovery)r);
    case TEMPORARY:
      return new ReplicaInPipeline((ReplicaInPipeline)r);
    }
    return null;
  }

  @Override // FSDatasetInterface
  public boolean metaFileExists(ExtendedBlock b) throws IOException {
    return getMetaFile(b).exists();
  }
  
  @Override // FSDatasetInterface
  public long getMetaDataLength(ExtendedBlock b) throws IOException {
    File checksumFile = getMetaFile(b);
    return checksumFile.length();
  }

  @Override // FSDatasetInterface
  public MetaDataInputStream getMetaDataInputStream(ExtendedBlock b)
      throws IOException {
    File checksumFile = getMetaFile(b);
    return new MetaDataInputStream(new FileInputStream(checksumFile),
                                                    checksumFile.length());
  }
    
  private final DataNode datanode;
  final FSVolumeSet volumes;
  private final int maxBlocksPerDir;
  final ReplicasMap volumeMap;
  final FSDatasetAsyncDiskService asyncDiskService;
  private final int validVolsRequired;

  // Used for synchronizing access to usage stats
  private final Object statsLock = new Object();

  final boolean supportAppends;

  /**
   * An FSDataset has a directory where it loads its data files.
   */
  FSDataset(DataNode datanode, DataStorage storage, Configuration conf)
      throws IOException {
    this.datanode = datanode;
    this.maxBlocksPerDir = 
      conf.getInt(DFSConfigKeys.DFS_DATANODE_NUMBLOCKS_KEY,
                  DFSConfigKeys.DFS_DATANODE_NUMBLOCKS_DEFAULT);
    this.supportAppends = 
      conf.getBoolean(DFSConfigKeys.DFS_SUPPORT_APPEND_KEY,
                      DFSConfigKeys.DFS_SUPPORT_APPEND_DEFAULT);
    // The number of volumes required for operation is the total number 
    // of volumes minus the number of failed volumes we can tolerate.
    final int volFailuresTolerated =
      conf.getInt(DFSConfigKeys.DFS_DATANODE_FAILED_VOLUMES_TOLERATED_KEY,
                  DFSConfigKeys.DFS_DATANODE_FAILED_VOLUMES_TOLERATED_DEFAULT);

    String[] dataDirs = conf.getTrimmedStrings(DFSConfigKeys.DFS_DATANODE_DATA_DIR_KEY);

    int volsConfigured = (dataDirs == null) ? 0 : dataDirs.length;
    int volsFailed = volsConfigured - storage.getNumStorageDirs();
    this.validVolsRequired = volsConfigured - volFailuresTolerated;

    if (volFailuresTolerated < 0 || volFailuresTolerated >= volsConfigured) {
      throw new DiskErrorException("Invalid volume failure "
          + " config value: " + volFailuresTolerated);
    }
    if (volsFailed > volFailuresTolerated) {
      throw new DiskErrorException("Too many failed volumes - "
          + "current valid volumes: " + storage.getNumStorageDirs() 
          + ", volumes configured: " + volsConfigured 
          + ", volumes failed: " + volsFailed
          + ", volume failures tolerated: " + volFailuresTolerated);
    }

    final List<FSVolumeInterface> volArray = new ArrayList<FSVolumeInterface>(
        storage.getNumStorageDirs());
    for (int idx = 0; idx < storage.getNumStorageDirs(); idx++) {
      final File dir = storage.getStorageDir(idx).getCurrentDir();
      volArray.add(new FSVolume(dir, conf));
      DataNode.LOG.info("FSDataset added volume - " + dir);
    }
    volumeMap = new ReplicasMap(this);

    BlockVolumeChoosingPolicy blockChooserImpl =
      (BlockVolumeChoosingPolicy) ReflectionUtils.newInstance(
        conf.getClass(DFSConfigKeys.DFS_DATANODE_BLOCKVOLUMECHOICEPOLICY,
            RoundRobinVolumesPolicy.class,
            BlockVolumeChoosingPolicy.class),
        conf);
    volumes = new FSVolumeSet(volArray, volsFailed, blockChooserImpl);
    volumes.getVolumeMap(volumeMap);

    File[] roots = new File[storage.getNumStorageDirs()];
    for (int idx = 0; idx < storage.getNumStorageDirs(); idx++) {
      roots[idx] = storage.getStorageDir(idx).getCurrentDir();
    }
    asyncDiskService = new FSDatasetAsyncDiskService(this, roots);
    registerMBean(storage.getStorageID());
  }

  /**
   * Return the total space used by dfs datanode
   */
  @Override // FSDatasetMBean
  public long getDfsUsed() throws IOException {
    synchronized(statsLock) {
      return volumes.getDfsUsed();
    }
  }

  /**
   * Return the total space used by dfs datanode
   */
  @Override // FSDatasetMBean
  public long getBlockPoolUsed(String bpid) throws IOException {
    synchronized(statsLock) {
      return volumes.getBlockPoolUsed(bpid);
    }
  }
  
  /**
   * Return true - if there are still valid volumes on the DataNode. 
   */
  @Override // FSDatasetInterface
  public boolean hasEnoughResource() {
    return getVolumes().size() >= validVolsRequired; 
  }

  /**
   * Return total capacity, used and unused
   */
  @Override // FSDatasetMBean
  public long getCapacity() throws IOException {
    synchronized(statsLock) {
      return volumes.getCapacity();
    }
  }

  /**
   * Return how many bytes can still be stored in the FSDataset
   */
  @Override // FSDatasetMBean
  public long getRemaining() throws IOException {
    synchronized(statsLock) {
      return volumes.getRemaining();
    }
  }

  /**
   * Return the number of failed volumes in the FSDataset.
   */
  public int getNumFailedVolumes() {
    return volumes.numberOfFailedVolumes();
  }

  /**
   * Find the block's on-disk length
   */
  @Override // FSDatasetInterface
  public long getLength(ExtendedBlock b) throws IOException {
    return getBlockFile(b).length();
  }

  /**
   * Get File name for a given block.
   */
  private File getBlockFile(ExtendedBlock b) throws IOException {
    return getBlockFile(b.getBlockPoolId(), b.getLocalBlock());
  }
  
  /**
   * Get File name for a given block.
   */
  File getBlockFile(String bpid, Block b) throws IOException {
    File f = validateBlockFile(bpid, b);
    if(f == null) {
      if (DataNode.LOG.isDebugEnabled()) {
        DataNode.LOG.debug("b=" + b + ", volumeMap=" + volumeMap);
      }
      throw new IOException("Block " + b + " is not valid.");
    }
    return f;
  }
  
  @Override // FSDatasetInterface
  public InputStream getBlockInputStream(ExtendedBlock b)
      throws IOException {
    File f = getBlockFileNoExistsCheck(b);
    try {
      return new FileInputStream(f);
    } catch (FileNotFoundException fnfe) {
      throw new IOException("Block " + b + " is not valid. " +
          "Expected block file at " + f + " does not exist.");
    }
  }
  
  /**
   * Return the File associated with a block, without first
   * checking that it exists. This should be used when the
   * next operation is going to open the file for read anyway,
   * and thus the exists check is redundant.
   */
  private File getBlockFileNoExistsCheck(ExtendedBlock b)
      throws IOException {
    final File f;
    synchronized(this) {
      f = getFile(b.getBlockPoolId(), b.getLocalBlock().getBlockId());
    }
    if (f == null) {
      throw new IOException("Block " + b + " is not valid");
    }
    return f;
  }

  @Override // FSDatasetInterface
  public InputStream getBlockInputStream(ExtendedBlock b,
      long seekOffset) throws IOException {
    File blockFile = getBlockFileNoExistsCheck(b);
    RandomAccessFile blockInFile;
    try {
      blockInFile = new RandomAccessFile(blockFile, "r");
    } catch (FileNotFoundException fnfe) {
      throw new IOException("Block " + b + " is not valid. " +
          "Expected block file at " + blockFile + " does not exist.");
    }

    if (seekOffset > 0) {
      blockInFile.seek(seekOffset);
    }
    return new FileInputStream(blockInFile.getFD());
  }

  /**
   * Get the meta info of a block stored in volumeMap. To find a block,
   * block pool Id, block Id and generation stamp must match.
   * @param b extended block
   * @return the meta replica information; null if block was not found
   * @throws ReplicaNotFoundException if no entry is in the map or 
   *                        there is a generation stamp mismatch
   */
  ReplicaInfo getReplicaInfo(ExtendedBlock b)
      throws ReplicaNotFoundException {
    ReplicaInfo info = volumeMap.get(b.getBlockPoolId(), b.getLocalBlock());
    if (info == null) {
      throw new ReplicaNotFoundException(
          ReplicaNotFoundException.NON_EXISTENT_REPLICA + b);
    }
    return info;
  }
  
  /**
   * Get the meta info of a block stored in volumeMap. Block is looked up
   * without matching the generation stamp.
   * @param bpid block pool Id
   * @param blkid block Id
   * @return the meta replica information; null if block was not found
   * @throws ReplicaNotFoundException if no entry is in the map or 
   *                        there is a generation stamp mismatch
   */
  private ReplicaInfo getReplicaInfo(String bpid, long blkid)
      throws ReplicaNotFoundException {
    ReplicaInfo info = volumeMap.get(bpid, blkid);
    if (info == null) {
      throw new ReplicaNotFoundException(
          ReplicaNotFoundException.NON_EXISTENT_REPLICA + bpid + ":" + blkid);
    }
    return info;
  }
  
  /**
   * Returns handles to the block file and its metadata file
   */
  @Override // FSDatasetInterface
  public synchronized BlockInputStreams getTmpInputStreams(ExtendedBlock b, 
                          long blkOffset, long ckoff) throws IOException {
    ReplicaInfo info = getReplicaInfo(b);
    File blockFile = info.getBlockFile();
    RandomAccessFile blockInFile = new RandomAccessFile(blockFile, "r");
    if (blkOffset > 0) {
      blockInFile.seek(blkOffset);
    }
    File metaFile = info.getMetaFile();
    RandomAccessFile metaInFile = new RandomAccessFile(metaFile, "r");
    if (ckoff > 0) {
      metaInFile.seek(ckoff);
    }
    return new BlockInputStreams(new FileInputStream(blockInFile.getFD()),
                                new FileInputStream(metaInFile.getFD()));
  }
    
  /**
   * Make a copy of the block if this block is linked to an existing
   * snapshot. This ensures that modifying this block does not modify
   * data in any existing snapshots.
   * @param block Block
   * @param numLinks Unlink if the number of links exceed this value
   * @throws IOException
   * @return - true if the specified block was unlinked or the block
   *           is not in any snapshot.
   */
  public boolean unlinkBlock(ExtendedBlock block, int numLinks) throws IOException {
    ReplicaInfo info = getReplicaInfo(block);
    return info.unlinkBlock(numLinks);
  }

  private static File moveBlockFiles(Block b, File srcfile, File destdir
      ) throws IOException {
    final File dstfile = new File(destdir, b.getBlockName());
    final File srcmeta = DatanodeUtil.getMetaFile(srcfile, b.getGenerationStamp());
    final File dstmeta = DatanodeUtil.getMetaFile(dstfile, b.getGenerationStamp());
    if (!srcmeta.renameTo(dstmeta)) {
      throw new IOException("Failed to move meta file for " + b
          + " from " + srcmeta + " to " + dstmeta);
    }
    if (!srcfile.renameTo(dstfile)) {
      throw new IOException("Failed to move block file for " + b
          + " from " + srcfile + " to " + dstfile.getAbsolutePath());
    }
    if (DataNode.LOG.isDebugEnabled()) {
      DataNode.LOG.debug("addBlock: Moved " + srcmeta + " to " + dstmeta);
      DataNode.LOG.debug("addBlock: Moved " + srcfile + " to " + dstfile);
    }
    return dstfile;
  }

  static private void truncateBlock(File blockFile, File metaFile,
      long oldlen, long newlen) throws IOException {
    DataNode.LOG.info("truncateBlock: blockFile=" + blockFile
        + ", metaFile=" + metaFile
        + ", oldlen=" + oldlen
        + ", newlen=" + newlen);

    if (newlen == oldlen) {
      return;
    }
    if (newlen > oldlen) {
      throw new IOException("Cannout truncate block to from oldlen (=" + oldlen
          + ") to newlen (=" + newlen + ")");
    }

    DataChecksum dcs = BlockMetadataHeader.readHeader(metaFile).getChecksum(); 
    int checksumsize = dcs.getChecksumSize();
    int bpc = dcs.getBytesPerChecksum();
    long n = (newlen - 1)/bpc + 1;
    long newmetalen = BlockMetadataHeader.getHeaderSize() + n*checksumsize;
    long lastchunkoffset = (n - 1)*bpc;
    int lastchunksize = (int)(newlen - lastchunkoffset); 
    byte[] b = new byte[Math.max(lastchunksize, checksumsize)]; 

    RandomAccessFile blockRAF = new RandomAccessFile(blockFile, "rw");
    try {
      //truncate blockFile 
      blockRAF.setLength(newlen);
 
      //read last chunk
      blockRAF.seek(lastchunkoffset);
      blockRAF.readFully(b, 0, lastchunksize);
    } finally {
      blockRAF.close();
    }

    //compute checksum
    dcs.update(b, 0, lastchunksize);
    dcs.writeValue(b, 0, false);

    //update metaFile 
    RandomAccessFile metaRAF = new RandomAccessFile(metaFile, "rw");
    try {
      metaRAF.setLength(newmetalen);
      metaRAF.seek(newmetalen - checksumsize);
      metaRAF.write(b, 0, checksumsize);
    } finally {
      metaRAF.close();
    }
  }


  @Override  // FSDatasetInterface
  public synchronized ReplicaInPipelineInterface append(ExtendedBlock b,
      long newGS, long expectedBlockLen) throws IOException {
    // If the block was successfully finalized because all packets
    // were successfully processed at the Datanode but the ack for
    // some of the packets were not received by the client. The client 
    // re-opens the connection and retries sending those packets.
    // The other reason is that an "append" is occurring to this block.
    
    // check the validity of the parameter
    if (newGS < b.getGenerationStamp()) {
      throw new IOException("The new generation stamp " + newGS + 
          " should be greater than the replica " + b + "'s generation stamp");
    }
    ReplicaInfo replicaInfo = getReplicaInfo(b);
    DataNode.LOG.info("Appending to replica " + replicaInfo);
    if (replicaInfo.getState() != ReplicaState.FINALIZED) {
      throw new ReplicaNotFoundException(
          ReplicaNotFoundException.UNFINALIZED_REPLICA + b);
    }
    if (replicaInfo.getNumBytes() != expectedBlockLen) {
      throw new IOException("Corrupted replica " + replicaInfo + 
          " with a length of " + replicaInfo.getNumBytes() + 
          " expected length is " + expectedBlockLen);
    }

    return append(b.getBlockPoolId(), (FinalizedReplica)replicaInfo, newGS,
        b.getNumBytes());
  }
  
  /** Append to a finalized replica
   * Change a finalized replica to be a RBW replica and 
   * bump its generation stamp to be the newGS
   * 
   * @param bpid block pool Id
   * @param replicaInfo a finalized replica
   * @param newGS new generation stamp
   * @param estimateBlockLen estimate generation stamp
   * @return a RBW replica
   * @throws IOException if moving the replica from finalized directory 
   *         to rbw directory fails
   */
  private synchronized ReplicaBeingWritten append(String bpid,
      FinalizedReplica replicaInfo, long newGS, long estimateBlockLen)
      throws IOException {
    // unlink the finalized replica
    replicaInfo.unlinkBlock(1);
    
    // construct a RBW replica with the new GS
    File blkfile = replicaInfo.getBlockFile();
    FSVolume v = (FSVolume)replicaInfo.getVolume();
    if (v.getAvailable() < estimateBlockLen - replicaInfo.getNumBytes()) {
      throw new DiskOutOfSpaceException("Insufficient space for appending to "
          + replicaInfo);
    }
    File newBlkFile = new File(v.getRbwDir(bpid), replicaInfo.getBlockName());
    File oldmeta = replicaInfo.getMetaFile();
    ReplicaBeingWritten newReplicaInfo = new ReplicaBeingWritten(
        replicaInfo.getBlockId(), replicaInfo.getNumBytes(), newGS,
        v, newBlkFile.getParentFile(), Thread.currentThread());
    File newmeta = newReplicaInfo.getMetaFile();

    // rename meta file to rbw directory
    if (DataNode.LOG.isDebugEnabled()) {
      DataNode.LOG.debug("Renaming " + oldmeta + " to " + newmeta);
    }
    if (!oldmeta.renameTo(newmeta)) {
      throw new IOException("Block " + replicaInfo + " reopen failed. " +
                            " Unable to move meta file  " + oldmeta +
                            " to rbw dir " + newmeta);
    }

    // rename block file to rbw directory
    if (DataNode.LOG.isDebugEnabled()) {
      DataNode.LOG.debug("Renaming " + blkfile + " to " + newBlkFile);
      DataNode.LOG.debug("Old block file length is " + blkfile.length());
    }
    if (!blkfile.renameTo(newBlkFile)) {
      if (!newmeta.renameTo(oldmeta)) {  // restore the meta file
        DataNode.LOG.warn("Cannot move meta file " + newmeta + 
            "back to the finalized directory " + oldmeta);
      }
      throw new IOException("Block " + replicaInfo + " reopen failed. " +
                              " Unable to move block file " + blkfile +
                              " to rbw dir " + newBlkFile);
    }
    
    // Replace finalized replica by a RBW replica in replicas map
    volumeMap.add(bpid, newReplicaInfo);
    
    return newReplicaInfo;
  }

  private ReplicaInfo recoverCheck(ExtendedBlock b, long newGS, 
      long expectedBlockLen) throws IOException {
    ReplicaInfo replicaInfo = getReplicaInfo(b.getBlockPoolId(), b.getBlockId());
    
    // check state
    if (replicaInfo.getState() != ReplicaState.FINALIZED &&
        replicaInfo.getState() != ReplicaState.RBW) {
      throw new ReplicaNotFoundException(
          ReplicaNotFoundException.UNFINALIZED_AND_NONRBW_REPLICA + replicaInfo);
    }

    // check generation stamp
    long replicaGenerationStamp = replicaInfo.getGenerationStamp();
    if (replicaGenerationStamp < b.getGenerationStamp() ||
        replicaGenerationStamp > newGS) {
      throw new ReplicaNotFoundException(
          ReplicaNotFoundException.UNEXPECTED_GS_REPLICA + replicaGenerationStamp
          + ". Expected GS range is [" + b.getGenerationStamp() + ", " + 
          newGS + "].");
    }
    
    // stop the previous writer before check a replica's length
    long replicaLen = replicaInfo.getNumBytes();
    if (replicaInfo.getState() == ReplicaState.RBW) {
      ReplicaBeingWritten rbw = (ReplicaBeingWritten)replicaInfo;
      // kill the previous writer
      rbw.stopWriter();
      rbw.setWriter(Thread.currentThread());
      // check length: bytesRcvd, bytesOnDisk, and bytesAcked should be the same
      if (replicaLen != rbw.getBytesOnDisk() 
          || replicaLen != rbw.getBytesAcked()) {
        throw new ReplicaAlreadyExistsException("RBW replica " + replicaInfo + 
            "bytesRcvd(" + rbw.getNumBytes() + "), bytesOnDisk(" + 
            rbw.getBytesOnDisk() + "), and bytesAcked(" + rbw.getBytesAcked() +
            ") are not the same.");
      }
    }
    
    // check block length
    if (replicaLen != expectedBlockLen) {
      throw new IOException("Corrupted replica " + replicaInfo + 
          " with a length of " + replicaLen + 
          " expected length is " + expectedBlockLen);
    }
    
    return replicaInfo;
  }
  
  @Override  // FSDatasetInterface
  public synchronized ReplicaInPipelineInterface recoverAppend(ExtendedBlock b,
      long newGS, long expectedBlockLen) throws IOException {
    DataNode.LOG.info("Recover failed append to " + b);

    ReplicaInfo replicaInfo = recoverCheck(b, newGS, expectedBlockLen);

    // change the replica's state/gs etc.
    if (replicaInfo.getState() == ReplicaState.FINALIZED ) {
      return append(b.getBlockPoolId(), (FinalizedReplica) replicaInfo, newGS, 
          b.getNumBytes());
    } else { //RBW
      bumpReplicaGS(replicaInfo, newGS);
      return (ReplicaBeingWritten)replicaInfo;
    }
  }

  @Override // FSDatasetInterface
  public void recoverClose(ExtendedBlock b, long newGS,
      long expectedBlockLen) throws IOException {
    DataNode.LOG.info("Recover failed close " + b);
    // check replica's state
    ReplicaInfo replicaInfo = recoverCheck(b, newGS,
        expectedBlockLen);
    // bump the replica's GS
    bumpReplicaGS(replicaInfo, newGS);
    // finalize the replica if RBW
    if (replicaInfo.getState() == ReplicaState.RBW) {
      finalizeReplica(b.getBlockPoolId(), replicaInfo);
    }
  }
  
  /**
   * Bump a replica's generation stamp to a new one.
   * Its on-disk meta file name is renamed to be the new one too.
   * 
   * @param replicaInfo a replica
   * @param newGS new generation stamp
   * @throws IOException if rename fails
   */
  private void bumpReplicaGS(ReplicaInfo replicaInfo, 
      long newGS) throws IOException { 
    long oldGS = replicaInfo.getGenerationStamp();
    File oldmeta = replicaInfo.getMetaFile();
    replicaInfo.setGenerationStamp(newGS);
    File newmeta = replicaInfo.getMetaFile();

    // rename meta file to new GS
    if (DataNode.LOG.isDebugEnabled()) {
      DataNode.LOG.debug("Renaming " + oldmeta + " to " + newmeta);
    }
    if (!oldmeta.renameTo(newmeta)) {
      replicaInfo.setGenerationStamp(oldGS); // restore old GS
      throw new IOException("Block " + (Block)replicaInfo + " reopen failed. " +
                            " Unable to move meta file  " + oldmeta +
                            " to " + newmeta);
    }
  }

  @Override // FSDatasetInterface
  public synchronized ReplicaInPipelineInterface createRbw(ExtendedBlock b)
      throws IOException {
    ReplicaInfo replicaInfo = volumeMap.get(b.getBlockPoolId(), 
        b.getBlockId());
    if (replicaInfo != null) {
      throw new ReplicaAlreadyExistsException("Block " + b +
      " already exists in state " + replicaInfo.getState() +
      " and thus cannot be created.");
    }
    // create a new block
    FSVolume v = volumes.getNextVolume(b.getNumBytes());
    // create a rbw file to hold block in the designated volume
    File f = v.createRbwFile(b.getBlockPoolId(), b.getLocalBlock());
    ReplicaBeingWritten newReplicaInfo = new ReplicaBeingWritten(b.getBlockId(), 
        b.getGenerationStamp(), v, f.getParentFile());
    volumeMap.add(b.getBlockPoolId(), newReplicaInfo);
    return newReplicaInfo;
  }
  
  @Override // FSDatasetInterface
  public synchronized ReplicaInPipelineInterface recoverRbw(ExtendedBlock b,
      long newGS, long minBytesRcvd, long maxBytesRcvd)
      throws IOException {
    DataNode.LOG.info("Recover the RBW replica " + b);

    ReplicaInfo replicaInfo = getReplicaInfo(b.getBlockPoolId(), b.getBlockId());
    
    // check the replica's state
    if (replicaInfo.getState() != ReplicaState.RBW) {
      throw new ReplicaNotFoundException(
          ReplicaNotFoundException.NON_RBW_REPLICA + replicaInfo);
    }
    ReplicaBeingWritten rbw = (ReplicaBeingWritten)replicaInfo;
    
    DataNode.LOG.info("Recovering replica " + rbw);

    // Stop the previous writer
    rbw.stopWriter();
    rbw.setWriter(Thread.currentThread());

    // check generation stamp
    long replicaGenerationStamp = rbw.getGenerationStamp();
    if (replicaGenerationStamp < b.getGenerationStamp() ||
        replicaGenerationStamp > newGS) {
      throw new ReplicaNotFoundException(
          ReplicaNotFoundException.UNEXPECTED_GS_REPLICA + b +
          ". Expected GS range is [" + b.getGenerationStamp() + ", " + 
          newGS + "].");
    }
    
    // check replica length
    if (rbw.getBytesAcked() < minBytesRcvd || rbw.getNumBytes() > maxBytesRcvd){
      throw new ReplicaNotFoundException("Unmatched length replica " + 
          replicaInfo + ": BytesAcked = " + rbw.getBytesAcked() + 
          " BytesRcvd = " + rbw.getNumBytes() + " are not in the range of [" + 
          minBytesRcvd + ", " + maxBytesRcvd + "].");
    }

    // bump the replica's generation stamp to newGS
    bumpReplicaGS(rbw, newGS);
    
    return rbw;
  }
  
  @Override // FSDatasetInterface
  public synchronized ReplicaInPipelineInterface convertTemporaryToRbw(
      final ExtendedBlock b) throws IOException {
    final long blockId = b.getBlockId();
    final long expectedGs = b.getGenerationStamp();
    final long visible = b.getNumBytes();
    DataNode.LOG.info("Convert replica " + b
        + " from Temporary to RBW, visible length=" + visible);

    final ReplicaInPipeline temp;
    {
      // get replica
      final ReplicaInfo r = volumeMap.get(b.getBlockPoolId(), blockId);
      if (r == null) {
        throw new ReplicaNotFoundException(
            ReplicaNotFoundException.NON_EXISTENT_REPLICA + b);
      }
      // check the replica's state
      if (r.getState() != ReplicaState.TEMPORARY) {
        throw new ReplicaAlreadyExistsException(
            "r.getState() != ReplicaState.TEMPORARY, r=" + r);
      }
      temp = (ReplicaInPipeline)r;
    }
    // check generation stamp
    if (temp.getGenerationStamp() != expectedGs) {
      throw new ReplicaAlreadyExistsException(
          "temp.getGenerationStamp() != expectedGs = " + expectedGs
          + ", temp=" + temp);
    }

    // TODO: check writer?
    // set writer to the current thread
    // temp.setWriter(Thread.currentThread());

    // check length
    final long numBytes = temp.getNumBytes();
    if (numBytes < visible) {
      throw new IOException(numBytes + " = numBytes < visible = "
          + visible + ", temp=" + temp);
    }
    // check volume
    final FSVolume v = (FSVolume)temp.getVolume();
    if (v == null) {
      throw new IOException("r.getVolume() = null, temp="  + temp);
    }
    
    // move block files to the rbw directory
    BlockPoolSlice bpslice = v.getBlockPoolSlice(b.getBlockPoolId());
    final File dest = moveBlockFiles(b.getLocalBlock(), temp.getBlockFile(), 
        bpslice.getRbwDir());
    // create RBW
    final ReplicaBeingWritten rbw = new ReplicaBeingWritten(
        blockId, numBytes, expectedGs,
        v, dest.getParentFile(), Thread.currentThread());
    rbw.setBytesAcked(visible);
    // overwrite the RBW in the volume map
    volumeMap.add(b.getBlockPoolId(), rbw);
    return rbw;
  }

  @Override // FSDatasetInterface
  public synchronized ReplicaInPipelineInterface createTemporary(ExtendedBlock b)
      throws IOException {
    ReplicaInfo replicaInfo = volumeMap.get(b.getBlockPoolId(), b.getBlockId());
    if (replicaInfo != null) {
      throw new ReplicaAlreadyExistsException("Block " + b +
          " already exists in state " + replicaInfo.getState() +
          " and thus cannot be created.");
    }
    
    FSVolume v = volumes.getNextVolume(b.getNumBytes());
    // create a temporary file to hold block in the designated volume
    File f = v.createTmpFile(b.getBlockPoolId(), b.getLocalBlock());
    ReplicaInPipeline newReplicaInfo = new ReplicaInPipeline(b.getBlockId(), 
        b.getGenerationStamp(), v, f.getParentFile());
    volumeMap.add(b.getBlockPoolId(), newReplicaInfo);
    
    return newReplicaInfo;
  }

  /**
   * Sets the offset in the meta file so that the
   * last checksum will be overwritten.
   */
  @Override // FSDatasetInterface
  public void adjustCrcChannelPosition(ExtendedBlock b, BlockWriteStreams streams, 
      int checksumSize) throws IOException {
    FileOutputStream file = (FileOutputStream) streams.checksumOut;
    FileChannel channel = file.getChannel();
    long oldPos = channel.position();
    long newPos = oldPos - checksumSize;
    if (DataNode.LOG.isDebugEnabled()) {
      DataNode.LOG.debug("Changing meta file offset of block " + b + " from " +
          oldPos + " to " + newPos);
    }
    channel.position(newPos);
  }

  synchronized File createTmpFile(FSVolume vol, String bpid, Block blk) throws IOException {
    if ( vol == null ) {
      ReplicaInfo replica = volumeMap.get(bpid, blk);
      if (replica != null) {
        vol = (FSVolume)volumeMap.get(bpid, blk).getVolume();
      }
      if ( vol == null ) {
        throw new IOException("Could not find volume for block " + blk);
      }
    }
    return vol.createTmpFile(bpid, blk);
  }

  //
  // REMIND - mjc - eventually we should have a timeout system
  // in place to clean up block files left by abandoned clients.
  // We should have some timer in place, so that if a blockfile
  // is created but non-valid, and has been idle for >48 hours,
  // we can GC it safely.
  //

  /**
   * Complete the block write!
   */
  @Override // FSDatasetInterface
  public synchronized void finalizeBlock(ExtendedBlock b) throws IOException {
    ReplicaInfo replicaInfo = getReplicaInfo(b);
    if (replicaInfo.getState() == ReplicaState.FINALIZED) {
      // this is legal, when recovery happens on a file that has
      // been opened for append but never modified
      return;
    }
    finalizeReplica(b.getBlockPoolId(), replicaInfo);
  }
  
  private synchronized FinalizedReplica finalizeReplica(String bpid,
      ReplicaInfo replicaInfo) throws IOException {
    FinalizedReplica newReplicaInfo = null;
    if (replicaInfo.getState() == ReplicaState.RUR &&
       ((ReplicaUnderRecovery)replicaInfo).getOrignalReplicaState() == 
         ReplicaState.FINALIZED) {
      newReplicaInfo = (FinalizedReplica)
             ((ReplicaUnderRecovery)replicaInfo).getOriginalReplica();
    } else {
      FSVolume v = (FSVolume)replicaInfo.getVolume();
      File f = replicaInfo.getBlockFile();
      if (v == null) {
        throw new IOException("No volume for temporary file " + f + 
            " for block " + replicaInfo);
      }

      File dest = v.addBlock(bpid, replicaInfo, f);
      newReplicaInfo = new FinalizedReplica(replicaInfo, v, dest.getParentFile());
    }
    volumeMap.add(bpid, newReplicaInfo);
    return newReplicaInfo;
  }

  /**
   * Remove the temporary block file (if any)
   */
  @Override // FSDatasetInterface
  public synchronized void unfinalizeBlock(ExtendedBlock b) throws IOException {
    ReplicaInfo replicaInfo = volumeMap.get(b.getBlockPoolId(), 
        b.getLocalBlock());
    if (replicaInfo != null && replicaInfo.getState() == ReplicaState.TEMPORARY) {
      // remove from volumeMap
      volumeMap.remove(b.getBlockPoolId(), b.getLocalBlock());
      
      // delete the on-disk temp file
      if (delBlockFromDisk(replicaInfo.getBlockFile(), 
          replicaInfo.getMetaFile(), b.getLocalBlock())) {
        DataNode.LOG.warn("Block " + b + " unfinalized and removed. " );
      }
    }
  }

  /**
   * Remove a block from disk
   * @param blockFile block file
   * @param metaFile block meta file
   * @param b a block
   * @return true if on-disk files are deleted; false otherwise
   */
  private boolean delBlockFromDisk(File blockFile, File metaFile, Block b) {
    if (blockFile == null) {
      DataNode.LOG.warn("No file exists for block: " + b);
      return true;
    }
    
    if (!blockFile.delete()) {
      DataNode.LOG.warn("Not able to delete the block file: " + blockFile);
      return false;
    } else { // remove the meta file
      if (metaFile != null && !metaFile.delete()) {
        DataNode.LOG.warn(
            "Not able to delete the meta block file: " + metaFile);
        return false;
      }
    }
    return true;
  }

  /**
   * Generates a block report from the in-memory block map.
   */
  @Override // FSDatasetInterface
  public BlockListAsLongs getBlockReport(String bpid) {
    int size =  volumeMap.size(bpid);
    ArrayList<ReplicaInfo> finalized = new ArrayList<ReplicaInfo>(size);
    ArrayList<ReplicaInfo> uc = new ArrayList<ReplicaInfo>();
    if (size == 0) {
      return new BlockListAsLongs(finalized, uc);
    }
    
    synchronized(this) {
      for (ReplicaInfo b : volumeMap.replicas(bpid)) {
        switch(b.getState()) {
        case FINALIZED:
          finalized.add(b);
          break;
        case RBW:
        case RWR:
          uc.add(b);
          break;
        case RUR:
          ReplicaUnderRecovery rur = (ReplicaUnderRecovery)b;
          uc.add(rur.getOriginalReplica());
          break;
        case TEMPORARY:
          break;
        default:
          assert false : "Illegal ReplicaInfo state.";
        }
      }
      return new BlockListAsLongs(finalized, uc);
    }
  }

  /**
   * Get the list of finalized blocks from in-memory blockmap for a block pool.
   */
  @Override
  public synchronized List<Block> getFinalizedBlocks(String bpid) {
    ArrayList<Block> finalized = new ArrayList<Block>(volumeMap.size(bpid));
    for (ReplicaInfo b : volumeMap.replicas(bpid)) {
      if(b.getState() == ReplicaState.FINALIZED) {
        finalized.add(new Block(b));
      }
    }
    return finalized;
  }

  /**
   * Check whether the given block is a valid one.
   * valid means finalized
   */
  @Override // FSDatasetInterface
  public boolean isValidBlock(ExtendedBlock b) {
    return isValid(b, ReplicaState.FINALIZED);
  }

  /**
   * Check whether the given block is a valid RBW.
   */
  @Override // {@link FSDatasetInterface}
  public boolean isValidRbw(final ExtendedBlock b) {
    return isValid(b, ReplicaState.RBW);
  }

  /** Does the block exist and have the given state? */
  private boolean isValid(final ExtendedBlock b, final ReplicaState state) {
    final ReplicaInfo replicaInfo = volumeMap.get(b.getBlockPoolId(), 
        b.getLocalBlock());
    return replicaInfo != null
        && replicaInfo.getState() == state
        && replicaInfo.getBlockFile().exists();
  }

  /**
   * Find the file corresponding to the block and return it if it exists.
   */
  File validateBlockFile(String bpid, Block b) throws IOException {
    //Should we check for metadata file too?
    final File f;
    synchronized(this) {
      f = getFile(bpid, b.getBlockId());
    }
    
    if(f != null ) {
      if(f.exists())
        return f;
   
      // if file is not null, but doesn't exist - possibly disk failed
      datanode.checkDiskError();
    }
    
    if (DataNode.LOG.isDebugEnabled()) {
      DataNode.LOG.debug("b=" + b + ", f=" + f);
    }
    return null;
  }

  /** Check the files of a replica. */
  static void checkReplicaFiles(final ReplicaInfo r) throws IOException {
    //check replica's file
    final File f = r.getBlockFile();
    if (!f.exists()) {
      throw new FileNotFoundException("File " + f + " not found, r=" + r);
    }
    if (r.getBytesOnDisk() != f.length()) {
      throw new IOException("File length mismatched.  The length of "
          + f + " is " + f.length() + " but r=" + r);
    }

    //check replica's meta file
    final File metafile = DatanodeUtil.getMetaFile(f, r.getGenerationStamp());
    if (!metafile.exists()) {
      throw new IOException("Metafile " + metafile + " does not exist, r=" + r);
    }
    if (metafile.length() == 0) {
      throw new IOException("Metafile " + metafile + " is empty, r=" + r);
    }
  }

  /**
   * We're informed that a block is no longer valid.  We
   * could lazily garbage-collect the block, but why bother?
   * just get rid of it.
   */
  @Override // FSDatasetInterface
  public void invalidate(String bpid, Block invalidBlks[]) throws IOException {
    boolean error = false;
    for (int i = 0; i < invalidBlks.length; i++) {
      File f = null;
      FSVolume v;
      synchronized (this) {
        f = getFile(bpid, invalidBlks[i].getBlockId());
        ReplicaInfo dinfo = volumeMap.get(bpid, invalidBlks[i]);
        if (dinfo == null || 
            dinfo.getGenerationStamp() != invalidBlks[i].getGenerationStamp()) {
          DataNode.LOG.warn("Unexpected error trying to delete block "
                           + invalidBlks[i] + 
                           ". BlockInfo not found in volumeMap.");
          error = true;
          continue;
        }
        v = (FSVolume)dinfo.getVolume();
        if (f == null) {
          DataNode.LOG.warn("Unexpected error trying to delete block "
                            + invalidBlks[i] + 
                            ". Block not found in blockMap." +
                            ((v == null) ? " " : " Block found in volumeMap."));
          error = true;
          continue;
        }
        if (v == null) {
          DataNode.LOG.warn("Unexpected error trying to delete block "
                            + invalidBlks[i] + 
                            ". No volume for this block." +
                            " Block found in blockMap. " + f + ".");
          error = true;
          continue;
        }
        File parent = f.getParentFile();
        if (parent == null) {
          DataNode.LOG.warn("Unexpected error trying to delete block "
                            + invalidBlks[i] + 
                            ". Parent not found for file " + f + ".");
          error = true;
          continue;
        }
        ReplicaState replicaState = dinfo.getState();
        if (replicaState == ReplicaState.FINALIZED || 
            (replicaState == ReplicaState.RUR && 
                ((ReplicaUnderRecovery)dinfo).getOrignalReplicaState() == 
                  ReplicaState.FINALIZED)) {
          v.clearPath(bpid, parent);
        }
        volumeMap.remove(bpid, invalidBlks[i]);
      }
<<<<<<< HEAD
      File metaFile = getMetaFile(f, invalidBlks[i].getGenerationStamp());

=======
      File metaFile = DatanodeUtil.getMetaFile(f, invalidBlks[i].getGenerationStamp());
      
>>>>>>> 1bdd3bd3
      // Delete the block asynchronously to make sure we can do it fast enough
      asyncDiskService.deleteAsync(v, f, metaFile,
          new ExtendedBlock(bpid, invalidBlks[i]));
    }
    if (error) {
      throw new IOException("Error in deleting blocks.");
    }
  }
  
  public void notifyNamenodeDeletedBlock(ExtendedBlock block){
    datanode.notifyNamenodeDeletedBlock(block);
  }

  @Override // {@link FSDatasetInterface}
  public synchronized boolean contains(final ExtendedBlock block) {
    final long blockId = block.getLocalBlock().getBlockId();
    return getFile(block.getBlockPoolId(), blockId) != null;
  }

  /**
   * Turn the block identifier into a filename
   * @param bpid Block pool Id
   * @param blockId a block's id
   * @return on disk data file path; null if the replica does not exist
   */
  File getFile(final String bpid, final long blockId) {
    ReplicaInfo info = volumeMap.get(bpid, blockId);
    if (info != null) {
      return info.getBlockFile();
    }
    return null;    
  }
  /**
   * check if a data directory is healthy
   * if some volumes failed - make sure to remove all the blocks that belong
   * to these volumes
   * @throws DiskErrorException
   */
  @Override // FSDatasetInterface
  public void checkDataDir() throws DiskErrorException {
    long totalBlocks=0, removedBlocks=0;
    List<FSVolume> failedVols =  volumes.checkDirs();
    
    // If there no failed volumes return
    if (failedVols == null) { 
      return;
    }
    
    // Otherwise remove blocks for the failed volumes
    long mlsec = System.currentTimeMillis();
    synchronized (this) {
      for (FSVolume fv: failedVols) {
        for (String bpid : fv.map.keySet()) {
          Iterator<ReplicaInfo> ib = volumeMap.replicas(bpid).iterator();
          while(ib.hasNext()) {
            ReplicaInfo b = ib.next();
            totalBlocks++;
            // check if the volume block belongs to still valid
            if(b.getVolume() == fv) {
              DataNode.LOG.warn("Removing replica " + bpid + ":" + b.getBlockId()
                  + " on failed volume " + fv.currentDir.getAbsolutePath());
              ib.remove();
              removedBlocks++;
            }
          }
        }
      }
    } // end of sync
    mlsec = System.currentTimeMillis() - mlsec;
    DataNode.LOG.warn("Removed " + removedBlocks + " out of " + totalBlocks +
        "(took " + mlsec + " millisecs)");

    // report the error
    StringBuilder sb = new StringBuilder();
    for (FSVolume fv : failedVols) {
      sb.append(fv.currentDir.getAbsolutePath() + ";");
    }

    throw  new DiskErrorException("DataNode failed volumes:" + sb);
  }
    

  @Override // FSDatasetInterface
  public String toString() {
    return "FSDataset{dirpath='"+volumes+"'}";
  }

  private ObjectName mbeanName;
  
  /**
   * Register the FSDataset MBean using the name
   *        "hadoop:service=DataNode,name=FSDatasetState-<storageid>"
   */
  void registerMBean(final String storageId) {
    // We wrap to bypass standard mbean naming convetion.
    // This wraping can be removed in java 6 as it is more flexible in 
    // package naming for mbeans and their impl.
    StandardMBean bean;
    String storageName;
    if (storageId == null || storageId.equals("")) {// Temp fix for the uninitialized storage
      storageName = "UndefinedStorageId" + DFSUtil.getRandom().nextInt();
    } else {
      storageName = storageId;
    }
    try {
      bean = new StandardMBean(this,FSDatasetMBean.class);
      mbeanName = MBeans.register("DataNode", "FSDatasetState-" + storageName, bean);
    } catch (NotCompliantMBeanException e) {
      DataNode.LOG.warn("Error registering FSDatasetState MBean", e);
    }
    DataNode.LOG.info("Registered FSDatasetState MBean");
  }

  @Override // FSDatasetInterface
  public void shutdown() {
    if (mbeanName != null)
      MBeans.unregister(mbeanName);
    
    if (asyncDiskService != null) {
      asyncDiskService.shutdown();
    }
    
    if(volumes != null) {
      volumes.shutdown();
    }
  }

  @Override // FSDatasetMBean
  public String getStorageInfo() {
    return toString();
  }

  /**
   * Reconcile the difference between blocks on the disk and blocks in
   * volumeMap
   *
   * Check the given block for inconsistencies. Look at the
   * current state of the block and reconcile the differences as follows:
   * <ul>
   * <li>If the block file is missing, delete the block from volumeMap</li>
   * <li>If the block file exists and the block is missing in volumeMap,
   * add the block to volumeMap <li>
   * <li>If generation stamp does not match, then update the block with right
   * generation stamp</li>
   * <li>If the block length in memory does not match the actual block file length
   * then mark the block as corrupt and update the block length in memory</li>
   * <li>If the file in {@link ReplicaInfo} does not match the file on
   * the disk, update {@link ReplicaInfo} with the correct file</li>
   * </ul>
   *
   * @param blockId Block that differs
   * @param diskFile Block file on the disk
   * @param diskMetaFile Metadata file from on the disk
   * @param vol Volume of the block file
   */
  @Override
  public void checkAndUpdate(String bpid, long blockId, File diskFile,
      File diskMetaFile, FSVolumeInterface vol) {
    Block corruptBlock = null;
    ReplicaInfo memBlockInfo;
    synchronized (this) {
      memBlockInfo = volumeMap.get(bpid, blockId);
      if (memBlockInfo != null && memBlockInfo.getState() != ReplicaState.FINALIZED) {
        // Block is not finalized - ignore the difference
        return;
      }

      final long diskGS = diskMetaFile != null && diskMetaFile.exists() ?
          Block.getGenerationStamp(diskMetaFile.getName()) :
            GenerationStamp.GRANDFATHER_GENERATION_STAMP;

      if (diskFile == null || !diskFile.exists()) {
        if (memBlockInfo == null) {
          // Block file does not exist and block does not exist in memory
          // If metadata file exists then delete it
          if (diskMetaFile != null && diskMetaFile.exists()
              && diskMetaFile.delete()) {
            DataNode.LOG.warn("Deleted a metadata file without a block "
                + diskMetaFile.getAbsolutePath());
          }
          return;
        }
        if (!memBlockInfo.getBlockFile().exists()) {
          // Block is in memory and not on the disk
          // Remove the block from volumeMap
          volumeMap.remove(bpid, blockId);
          if (datanode.blockScanner != null) {
            datanode.blockScanner.deleteBlock(bpid, new Block(blockId));
          }
          DataNode.LOG.warn("Removed block " + blockId
              + " from memory with missing block file on the disk");
          // Finally remove the metadata file
          if (diskMetaFile != null && diskMetaFile.exists()
              && diskMetaFile.delete()) {
            DataNode.LOG.warn("Deleted a metadata file for the deleted block "
                + diskMetaFile.getAbsolutePath());
          }
        }
        return;
      }
      /*
       * Block file exists on the disk
       */
      if (memBlockInfo == null) {
        // Block is missing in memory - add the block to volumeMap
        ReplicaInfo diskBlockInfo = new FinalizedReplica(blockId, 
            diskFile.length(), diskGS, vol, diskFile.getParentFile());
        volumeMap.add(bpid, diskBlockInfo);
        if (datanode.blockScanner != null) {
          datanode.blockScanner.addBlock(new ExtendedBlock(bpid, diskBlockInfo));
        }
        DataNode.LOG.warn("Added missing block to memory " + (Block)diskBlockInfo);
        return;
      }
      /*
       * Block exists in volumeMap and the block file exists on the disk
       */
      // Compare block files
      File memFile = memBlockInfo.getBlockFile();
      if (memFile.exists()) {
        if (memFile.compareTo(diskFile) != 0) {
          DataNode.LOG.warn("Block file " + memFile.getAbsolutePath()
              + " does not match file found by scan "
              + diskFile.getAbsolutePath());
          // TODO: Should the diskFile be deleted?
        }
      } else {
        // Block refers to a block file that does not exist.
        // Update the block with the file found on the disk. Since the block
        // file and metadata file are found as a pair on the disk, update
        // the block based on the metadata file found on the disk
        DataNode.LOG.warn("Block file in volumeMap "
            + memFile.getAbsolutePath()
            + " does not exist. Updating it to the file found during scan "
            + diskFile.getAbsolutePath());
        memBlockInfo.setDir(diskFile.getParentFile());
        memFile = diskFile;

        DataNode.LOG.warn("Updating generation stamp for block " + blockId
            + " from " + memBlockInfo.getGenerationStamp() + " to " + diskGS);
        memBlockInfo.setGenerationStamp(diskGS);
      }

      // Compare generation stamp
      if (memBlockInfo.getGenerationStamp() != diskGS) {
        File memMetaFile = DatanodeUtil.getMetaFile(diskFile, 
            memBlockInfo.getGenerationStamp());
        if (memMetaFile.exists()) {
          if (memMetaFile.compareTo(diskMetaFile) != 0) {
            DataNode.LOG.warn("Metadata file in memory "
                + memMetaFile.getAbsolutePath()
                + " does not match file found by scan "
                + diskMetaFile.getAbsolutePath());
          }
        } else {
          // Metadata file corresponding to block in memory is missing
          // If metadata file found during the scan is on the same directory
          // as the block file, then use the generation stamp from it
          long gs = diskMetaFile != null && diskMetaFile.exists()
              && diskMetaFile.getParent().equals(memFile.getParent()) ? diskGS
              : GenerationStamp.GRANDFATHER_GENERATION_STAMP;

          DataNode.LOG.warn("Updating generation stamp for block " + blockId
              + " from " + memBlockInfo.getGenerationStamp() + " to " + gs);

          memBlockInfo.setGenerationStamp(gs);
        }
      }

      // Compare block size
      if (memBlockInfo.getNumBytes() != memFile.length()) {
        // Update the length based on the block file
        corruptBlock = new Block(memBlockInfo);
        DataNode.LOG.warn("Updating size of block " + blockId + " from "
            + memBlockInfo.getNumBytes() + " to " + memFile.length());
        memBlockInfo.setNumBytes(memFile.length());
      }
    }

    // Send corrupt block report outside the lock
    if (corruptBlock != null) {
      DataNode.LOG.warn("Reporting the block " + corruptBlock
          + " as corrupt due to length mismatch");
      try {
        datanode.reportBadBlocks(new ExtendedBlock(bpid, corruptBlock));  
      } catch (IOException e) {
        DataNode.LOG.warn("Failed to repot bad block " + corruptBlock, e);
      }
    }
  }

  /**
   * @deprecated use {@link #fetchReplicaInfo(String, long)} instead.
   */
  @Override // FSDatasetInterface
  @Deprecated
  public ReplicaInfo getReplica(String bpid, long blockId) {
    return volumeMap.get(bpid, blockId);
  }

  @Override 
  public synchronized String getReplicaString(String bpid, long blockId) {
    final Replica r = volumeMap.get(bpid, blockId);
    return r == null? "null": r.toString();
  }

  @Override // FSDatasetInterface
  public synchronized ReplicaRecoveryInfo initReplicaRecovery(
      RecoveringBlock rBlock) throws IOException {
    return initReplicaRecovery(rBlock.getBlock().getBlockPoolId(),
        volumeMap, rBlock.getBlock().getLocalBlock(), rBlock.getNewGenerationStamp());
  }

  /** static version of {@link #initReplicaRecovery(Block, long)}. */
  static ReplicaRecoveryInfo initReplicaRecovery(String bpid,
      ReplicasMap map, Block block, long recoveryId) throws IOException {
    final ReplicaInfo replica = map.get(bpid, block.getBlockId());
    DataNode.LOG.info("initReplicaRecovery: block=" + block
        + ", recoveryId=" + recoveryId
        + ", replica=" + replica);

    //check replica
    if (replica == null) {
      return null;
    }

    //stop writer if there is any
    if (replica instanceof ReplicaInPipeline) {
      final ReplicaInPipeline rip = (ReplicaInPipeline)replica;
      rip.stopWriter();

      //check replica bytes on disk.
      if (rip.getBytesOnDisk() < rip.getVisibleLength()) {
        throw new IOException("THIS IS NOT SUPPOSED TO HAPPEN:"
            + " getBytesOnDisk() < getVisibleLength(), rip=" + rip);
      }

      //check the replica's files
      checkReplicaFiles(rip);
    }

    //check generation stamp
    if (replica.getGenerationStamp() < block.getGenerationStamp()) {
      throw new IOException(
          "replica.getGenerationStamp() < block.getGenerationStamp(), block="
          + block + ", replica=" + replica);
    }

    //check recovery id
    if (replica.getGenerationStamp() >= recoveryId) {
      throw new IOException("THIS IS NOT SUPPOSED TO HAPPEN:"
          + " replica.getGenerationStamp() >= recoveryId = " + recoveryId
          + ", block=" + block + ", replica=" + replica);
    }

    //check RUR
    final ReplicaUnderRecovery rur;
    if (replica.getState() == ReplicaState.RUR) {
      rur = (ReplicaUnderRecovery)replica;
      if (rur.getRecoveryID() >= recoveryId) {
        throw new RecoveryInProgressException(
            "rur.getRecoveryID() >= recoveryId = " + recoveryId
            + ", block=" + block + ", rur=" + rur);
      }
      final long oldRecoveryID = rur.getRecoveryID();
      rur.setRecoveryID(recoveryId);
      DataNode.LOG.info("initReplicaRecovery: update recovery id for " + block
          + " from " + oldRecoveryID + " to " + recoveryId);
    }
    else {
      rur = new ReplicaUnderRecovery(replica, recoveryId);
      map.add(bpid, rur);
      DataNode.LOG.info("initReplicaRecovery: changing replica state for "
          + block + " from " + replica.getState()
          + " to " + rur.getState());
    }
    return rur.createInfo();
  }

  @Override // FSDatasetInterface
  public synchronized ReplicaInfo updateReplicaUnderRecovery(
                                    final ExtendedBlock oldBlock,
                                    final long recoveryId,
                                    final long newlength) throws IOException {
    //get replica
    final ReplicaInfo replica = volumeMap.get(oldBlock.getBlockPoolId(), 
        oldBlock.getBlockId());
    DataNode.LOG.info("updateReplica: block=" + oldBlock
        + ", recoveryId=" + recoveryId
        + ", length=" + newlength
        + ", replica=" + replica);

    //check replica
    if (replica == null) {
      throw new ReplicaNotFoundException(oldBlock);
    }

    //check replica state
    if (replica.getState() != ReplicaState.RUR) {
      throw new IOException("replica.getState() != " + ReplicaState.RUR
          + ", replica=" + replica);
    }

    //check replica's byte on disk
    if (replica.getBytesOnDisk() != oldBlock.getNumBytes()) {
      throw new IOException("THIS IS NOT SUPPOSED TO HAPPEN:"
          + " replica.getBytesOnDisk() != block.getNumBytes(), block="
          + oldBlock + ", replica=" + replica);
    }

    //check replica files before update
    checkReplicaFiles(replica);

    //update replica
    final FinalizedReplica finalized = updateReplicaUnderRecovery(oldBlock
        .getBlockPoolId(), (ReplicaUnderRecovery) replica, recoveryId, newlength);

    //check replica files after update
    checkReplicaFiles(finalized);
    return finalized;
  }

  private FinalizedReplica updateReplicaUnderRecovery(
                                          String bpid,
                                          ReplicaUnderRecovery rur,
                                          long recoveryId,
                                          long newlength) throws IOException {
    //check recovery id
    if (rur.getRecoveryID() != recoveryId) {
      throw new IOException("rur.getRecoveryID() != recoveryId = " + recoveryId
          + ", rur=" + rur);
    }

    // bump rur's GS to be recovery id
    bumpReplicaGS(rur, recoveryId);

    //update length
    final File replicafile = rur.getBlockFile();
    if (rur.getNumBytes() < newlength) {
      throw new IOException("rur.getNumBytes() < newlength = " + newlength
          + ", rur=" + rur);
    }
    if (rur.getNumBytes() > newlength) {
      rur.unlinkBlock(1);
      truncateBlock(replicafile, rur.getMetaFile(), rur.getNumBytes(), newlength);
      // update RUR with the new length
      rur.setNumBytes(newlength);
   }

    // finalize the block
    return finalizeReplica(bpid, rur);
  }

  @Override // FSDatasetInterface
  public synchronized long getReplicaVisibleLength(final ExtendedBlock block)
  throws IOException {
    final Replica replica = getReplicaInfo(block.getBlockPoolId(), 
        block.getBlockId());
    if (replica.getGenerationStamp() < block.getGenerationStamp()) {
      throw new IOException(
          "replica.getGenerationStamp() < block.getGenerationStamp(), block="
          + block + ", replica=" + replica);
    }
    return replica.getVisibleLength();
  }
  
  public synchronized void addBlockPool(String bpid, Configuration conf)
      throws IOException {
    DataNode.LOG.info("Adding block pool " + bpid);
    volumes.addBlockPool(bpid, conf);
    volumeMap.initBlockPool(bpid);
    volumes.getVolumeMap(bpid, volumeMap);
  }
  
  public synchronized void shutdownBlockPool(String bpid) {
    DataNode.LOG.info("Removing block pool " + bpid);
    volumeMap.cleanUpBlockPool(bpid);
    volumes.removeBlockPool(bpid);
  }
  
  @Override
  public String[] getBlockPoolList() {
    return volumeMap.getBlockPoolList();
  }
  
  /**
   * Class for representing the Datanode volume information
   */
  private static class VolumeInfo {
    final String directory;
    final long usedSpace;
    final long freeSpace;
    final long reservedSpace;

    VolumeInfo(String dir, long usedSpace, long freeSpace, long reservedSpace) {
      this.directory = dir;
      this.usedSpace = usedSpace;
      this.freeSpace = freeSpace;
      this.reservedSpace = reservedSpace;
    }
  }  

  private Collection<VolumeInfo> getVolumeInfo() {
    Collection<VolumeInfo> info = new ArrayList<VolumeInfo>();
    for (FSVolumeInterface v : volumes.volumes) {
      final FSVolume volume = (FSVolume)v;
      long used = 0;
      long free = 0;
      try {
        used = volume.getDfsUsed();
        free = volume.getAvailable();
      } catch (IOException e) {
        DataNode.LOG.warn(e.getMessage());
        used = 0;
        free = 0;
      }
      
      info.add(new VolumeInfo(volume.toString(), used, free, 
          volume.getReserved()));
    }
    return info;
  }

  @Override
  public Map<String, Object> getVolumeInfoMap() {
    final Map<String, Object> info = new HashMap<String, Object>();
    Collection<VolumeInfo> volumes = getVolumeInfo();
    for (VolumeInfo v : volumes) {
      final Map<String, Object> innerInfo = new HashMap<String, Object>();
      innerInfo.put("usedSpace", v.usedSpace);
      innerInfo.put("freeSpace", v.freeSpace);
      innerInfo.put("reservedSpace", v.reservedSpace);
      info.put(v.directory, innerInfo);
    }
    return info;
  }

  @Override //FSDatasetInterface
  public synchronized void deleteBlockPool(String bpid, boolean force)
      throws IOException {
    if (!force) {
      for (FSVolumeInterface volume : volumes.volumes) {
        if (!((FSVolume)volume).isBPDirEmpty(bpid)) {
          DataNode.LOG.warn(bpid
              + " has some block files, cannot delete unless forced");
          throw new IOException("Cannot delete block pool, "
              + "it contains some block files");
        }
      }
    }
    for (FSVolumeInterface volume : volumes.volumes) {
      ((FSVolume)volume).deleteBPDirectories(bpid, force);
    }
  }
  
  @Override // FSDatasetInterface
  public BlockLocalPathInfo getBlockLocalPathInfo(ExtendedBlock block)
      throws IOException {
    File datafile = getBlockFile(block);
    File metafile = DatanodeUtil.getMetaFile(datafile, block.getGenerationStamp());
    BlockLocalPathInfo info = new BlockLocalPathInfo(block,
        datafile.getAbsolutePath(), metafile.getAbsolutePath());
    return info;
  }
}<|MERGE_RESOLUTION|>--- conflicted
+++ resolved
@@ -2037,13 +2037,8 @@
         }
         volumeMap.remove(bpid, invalidBlks[i]);
       }
-<<<<<<< HEAD
-      File metaFile = getMetaFile(f, invalidBlks[i].getGenerationStamp());
-
-=======
       File metaFile = DatanodeUtil.getMetaFile(f, invalidBlks[i].getGenerationStamp());
-      
->>>>>>> 1bdd3bd3
+
       // Delete the block asynchronously to make sure we can do it fast enough
       asyncDiskService.deleteAsync(v, f, metaFile,
           new ExtendedBlock(bpid, invalidBlks[i]));
