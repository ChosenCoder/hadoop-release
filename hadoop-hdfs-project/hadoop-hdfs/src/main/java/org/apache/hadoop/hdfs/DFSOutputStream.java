/**
 * Licensed to the Apache Software Foundation (ASF) under one
 * or more contributor license agreements.  See the NOTICE file
 * distributed with this work for additional information
 * regarding copyright ownership.  The ASF licenses this file
 * to you under the Apache License, Version 2.0 (the
 * "License"); you may not use this file except in compliance
 * with the License.  You may obtain a copy of the License at
 *
 *     http://www.apache.org/licenses/LICENSE-2.0
 *
 * Unless required by applicable law or agreed to in writing, software
 * distributed under the License is distributed on an "AS IS" BASIS,
 * WITHOUT WARRANTIES OR CONDITIONS OF ANY KIND, either express or implied.
 * See the License for the specific language governing permissions and
 * limitations under the License.
 */
package org.apache.hadoop.hdfs;

import java.io.FileNotFoundException;
import java.io.IOException;
import java.io.InterruptedIOException;
import java.nio.channels.ClosedChannelException;
import java.util.EnumSet;
import java.util.concurrent.atomic.AtomicReference;

import org.apache.hadoop.HadoopIllegalArgumentException;
import org.apache.hadoop.classification.InterfaceAudience;
import org.apache.hadoop.crypto.CryptoProtocolVersion;
import org.apache.hadoop.fs.CanSetDropBehind;
import org.apache.hadoop.fs.CreateFlag;
import org.apache.hadoop.fs.FSOutputSummer;
import org.apache.hadoop.fs.FileAlreadyExistsException;
import org.apache.hadoop.fs.FileEncryptionInfo;
import org.apache.hadoop.fs.ParentNotDirectoryException;
import org.apache.hadoop.fs.Syncable;
import org.apache.hadoop.fs.permission.FsPermission;
import org.apache.hadoop.hdfs.client.HdfsDataOutputStream;
import org.apache.hadoop.hdfs.client.HdfsDataOutputStream.SyncFlag;
import org.apache.hadoop.hdfs.client.impl.DfsClientConf;
import org.apache.hadoop.hdfs.protocol.DSQuotaExceededException;
import org.apache.hadoop.hdfs.protocol.DatanodeInfo;
import org.apache.hadoop.hdfs.protocol.ExtendedBlock;
import org.apache.hadoop.hdfs.protocol.HdfsFileStatus;
import org.apache.hadoop.hdfs.protocol.LocatedBlock;
import org.apache.hadoop.hdfs.protocol.NSQuotaExceededException;
import org.apache.hadoop.hdfs.protocol.QuotaByStorageTypeExceededException;
import org.apache.hadoop.hdfs.protocol.SnapshotAccessControlException;
import org.apache.hadoop.hdfs.protocol.UnresolvedPathException;
import org.apache.hadoop.hdfs.protocol.datatransfer.PacketHeader;
import org.apache.hadoop.hdfs.security.token.block.BlockTokenIdentifier;
import org.apache.hadoop.hdfs.server.datanode.CachingStrategy;
import org.apache.hadoop.hdfs.server.namenode.NotReplicatedYetException;
import org.apache.hadoop.hdfs.server.namenode.RetryStartFileException;
import org.apache.hadoop.hdfs.server.namenode.SafeModeException;
import org.apache.hadoop.hdfs.util.ByteArrayManager;
import org.apache.hadoop.io.EnumSetWritable;
import org.apache.hadoop.ipc.RemoteException;
import org.apache.hadoop.security.AccessControlException;
import org.apache.hadoop.security.token.Token;
import org.apache.hadoop.util.DataChecksum;
import org.apache.hadoop.util.DataChecksum.Type;
import org.apache.hadoop.util.Progressable;
import org.apache.hadoop.util.Time;
import org.apache.htrace.Sampler;
import org.apache.htrace.Trace;
import org.apache.htrace.TraceScope;

import com.google.common.annotations.VisibleForTesting;
import com.google.common.base.Preconditions;
import org.slf4j.Logger;
import org.slf4j.LoggerFactory;


/****************************************************************
 * DFSOutputStream creates files from a stream of bytes.
 *
 * The client application writes data that is cached internally by
 * this stream. Data is broken up into packets, each packet is
 * typically 64K in size. A packet comprises of chunks. Each chunk
 * is typically 512 bytes and has an associated checksum with it.
 *
 * When a client application fills up the currentPacket, it is
 * enqueued into the dataQueue of DataStreamer. DataStreamer is a
 * thread that picks up packets from the dataQueue and sends it to
 * the first datanode in the pipeline.
 *
 ****************************************************************/
@InterfaceAudience.Private
public class DFSOutputStream extends FSOutputSummer
    implements Syncable, CanSetDropBehind {
  static final Logger LOG = LoggerFactory.getLogger(DFSOutputStream.class);
  /**
   * Number of times to retry creating a file when there are transient 
   * errors (typically related to encryption zones and KeyProvider operations).
   */
  @VisibleForTesting
  static final int CREATE_RETRY_COUNT = 10;
  @VisibleForTesting
  static CryptoProtocolVersion[] SUPPORTED_CRYPTO_VERSIONS =
      CryptoProtocolVersion.supported();

  protected final DFSClient dfsClient;
  protected final ByteArrayManager byteArrayManager;
  // closed is accessed by different threads under different locks.
  protected volatile boolean closed = false;

  protected final String src;
  protected final long fileId;
  protected final long blockSize;
  protected final int bytesPerChecksum;

  protected DFSPacket currentPacket = null;
  protected DataStreamer streamer;
  protected int packetSize = 0; // write packet size, not including the header.
  protected int chunksPerPacket = 0;
  protected long lastFlushOffset = 0; // offset when flush was invoked
  private long initialFileSize = 0; // at time of file open
  private final short blockReplication; // replication factor of file
  protected boolean shouldSyncBlock = false; // force blocks to disk upon close
  protected final AtomicReference<CachingStrategy> cachingStrategy;
  private FileEncryptionInfo fileEncryptionInfo;

  /** Use {@link ByteArrayManager} to create buffer for non-heartbeat packets.*/
  protected DFSPacket createPacket(int packetSize, int chunksPerPkt, long offsetInBlock,
      long seqno, boolean lastPacketInBlock) throws InterruptedIOException {
    final byte[] buf;
    final int bufferSize = PacketHeader.PKT_MAX_HEADER_LEN + packetSize;

    try {
      buf = byteArrayManager.newByteArray(bufferSize);
    } catch (InterruptedException ie) {
      final InterruptedIOException iioe = new InterruptedIOException(
          "seqno=" + seqno);
      iioe.initCause(ie);
      throw iioe;
    }

    return new DFSPacket(buf, chunksPerPkt, offsetInBlock, seqno,
        getChecksumSize(), lastPacketInBlock);
  }

  @Override
  protected void checkClosed() throws IOException {
    if (isClosed()) {
      getStreamer().getLastException().throwException4Close();
    }
  }

  //
  // returns the list of targets, if any, that is being currently used.
  //
  @VisibleForTesting
  public synchronized DatanodeInfo[] getPipeline() {
    if (getStreamer().streamerClosed()) {
      return null;
    }
    DatanodeInfo[] currentNodes = getStreamer().getNodes();
    if (currentNodes == null) {
      return null;
    }
    DatanodeInfo[] value = new DatanodeInfo[currentNodes.length];
    for (int i = 0; i < currentNodes.length; i++) {
      value[i] = currentNodes[i];
    }
    return value;
  }

  /**
   * @return the object for computing checksum.
   *         The type is NULL if checksum is not computed.
   */
  private static DataChecksum getChecksum4Compute(DataChecksum checksum,
      HdfsFileStatus stat) {
    if (DataStreamer.isLazyPersist(stat) && stat.getReplication() == 1) {
      // do not compute checksum for writing to single replica to memory
      return DataChecksum.newDataChecksum(Type.NULL,
          checksum.getBytesPerChecksum());
    }
    return checksum;
  }

  private DFSOutputStream(DFSClient dfsClient, String src, Progressable progress,
      HdfsFileStatus stat, DataChecksum checksum) throws IOException {
    super(getChecksum4Compute(checksum, stat));
    this.dfsClient = dfsClient;
    this.src = src;
    this.fileId = stat.getFileId();
    this.blockSize = stat.getBlockSize();
    this.blockReplication = stat.getReplication();
    this.fileEncryptionInfo = stat.getFileEncryptionInfo();
    this.cachingStrategy = new AtomicReference<CachingStrategy>(
        dfsClient.getDefaultWriteCachingStrategy());
    if ((progress != null) && DFSClient.LOG.isDebugEnabled()) {
      DFSClient.LOG.debug(
          "Set non-null progress callback on DFSOutputStream " + src);
    }

    this.bytesPerChecksum = checksum.getBytesPerChecksum();
    if (bytesPerChecksum <= 0) {
      throw new HadoopIllegalArgumentException(
          "Invalid value: bytesPerChecksum = " + bytesPerChecksum + " <= 0");
    }
    if (blockSize % bytesPerChecksum != 0) {
      throw new HadoopIllegalArgumentException("Invalid values: "
          + DFSConfigKeys.DFS_BYTES_PER_CHECKSUM_KEY + " (=" + bytesPerChecksum
          + ") must divide block size (=" + blockSize + ").");
    }
    this.byteArrayManager = dfsClient.getClientContext().getByteArrayManager();
  }

  /** Construct a new output stream for creating a file. */
  protected DFSOutputStream(DFSClient dfsClient, String src, HdfsFileStatus stat,
      EnumSet<CreateFlag> flag, Progressable progress,
      DataChecksum checksum, String[] favoredNodes, boolean createStreamer)
      throws IOException {
    this(dfsClient, src, progress, stat, checksum);
    this.shouldSyncBlock = flag.contains(CreateFlag.SYNC_BLOCK);

    computePacketChunkSize(dfsClient.getConf().getWritePacketSize(), bytesPerChecksum);

    if (createStreamer) {
      streamer = new DataStreamer(stat, null, dfsClient, src, progress,
          checksum, cachingStrategy, byteArrayManager, favoredNodes);
    }
  }

  static DFSOutputStream newStreamForCreate(DFSClient dfsClient, String src,
      FsPermission masked, EnumSet<CreateFlag> flag, boolean createParent,
      short replication, long blockSize, Progressable progress, int buffersize,
      DataChecksum checksum, String[] favoredNodes) throws IOException {
    TraceScope scope =
        dfsClient.getPathTraceScope("newStreamForCreate", src);
    try {
      HdfsFileStatus stat = null;

      // Retry the create if we get a RetryStartFileException up to a maximum
      // number of times
      boolean shouldRetry = true;
      int retryCount = CREATE_RETRY_COUNT;
      while (shouldRetry) {
        shouldRetry = false;
        try {
          stat = dfsClient.namenode.create(src, masked, dfsClient.clientName,
              new EnumSetWritable<CreateFlag>(flag), createParent, replication,
              blockSize, SUPPORTED_CRYPTO_VERSIONS);
          break;
        } catch (RemoteException re) {
          IOException e = re.unwrapRemoteException(
              AccessControlException.class,
              DSQuotaExceededException.class,
              FileAlreadyExistsException.class,
              FileNotFoundException.class,
              ParentNotDirectoryException.class,
              NSQuotaExceededException.class,
              RetryStartFileException.class,
              SafeModeException.class,
              UnresolvedPathException.class,
              SnapshotAccessControlException.class,
              UnknownCryptoProtocolVersionException.class);
          if (e instanceof RetryStartFileException) {
            if (retryCount > 0) {
              shouldRetry = true;
              retryCount--;
            } else {
              throw new IOException("Too many retries because of encryption" +
                  " zone operations", e);
            }
          } else {
            throw e;
          }
        }
      }
      Preconditions.checkNotNull(stat, "HdfsFileStatus should not be null!");
      final DFSOutputStream out;
      if(stat.getErasureCodingPolicy() != null) {
        out = new DFSStripedOutputStream(dfsClient, src, stat,
            flag, progress, checksum, favoredNodes);
      } else {
        out = new DFSOutputStream(dfsClient, src, stat,
            flag, progress, checksum, favoredNodes, true);
      }
      out.start();
      return out;
    } finally {
      scope.close();
    }
  }

  /** Construct a new output stream for append. */
  private DFSOutputStream(DFSClient dfsClient, String src,
      EnumSet<CreateFlag> flags, Progressable progress, LocatedBlock lastBlock,
      HdfsFileStatus stat, DataChecksum checksum, String[] favoredNodes)
      throws IOException {
    this(dfsClient, src, progress, stat, checksum);
    initialFileSize = stat.getLen(); // length of file when opened
    this.shouldSyncBlock = flags.contains(CreateFlag.SYNC_BLOCK);

    boolean toNewBlock = flags.contains(CreateFlag.NEW_BLOCK);

    this.fileEncryptionInfo = stat.getFileEncryptionInfo();

    // The last partial block of the file has to be filled.
    if (!toNewBlock && lastBlock != null) {
      // indicate that we are appending to an existing block
      streamer = new DataStreamer(lastBlock, stat, dfsClient, src, progress, checksum,
          cachingStrategy, byteArrayManager);
      getStreamer().setBytesCurBlock(lastBlock.getBlockSize());
      adjustPacketChunkSize(stat);
      getStreamer().setPipelineInConstruction(lastBlock);
    } else {
      computePacketChunkSize(dfsClient.getConf().getWritePacketSize(),
          bytesPerChecksum);
      streamer = new DataStreamer(stat, lastBlock != null ? lastBlock.getBlock() : null,
          dfsClient, src, progress, checksum, cachingStrategy, byteArrayManager,
          favoredNodes);
    }
  }

  private void adjustPacketChunkSize(HdfsFileStatus stat) throws IOException{

    long usedInLastBlock = stat.getLen() % blockSize;
    int freeInLastBlock = (int)(blockSize - usedInLastBlock);

    // calculate the amount of free space in the pre-existing
    // last crc chunk
    int usedInCksum = (int)(stat.getLen() % bytesPerChecksum);
    int freeInCksum = bytesPerChecksum - usedInCksum;

    // if there is space in the last block, then we have to
    // append to that block
    if (freeInLastBlock == blockSize) {
      throw new IOException("The last block for file " +
          src + " is full.");
    }

    if (usedInCksum > 0 && freeInCksum > 0) {
      // if there is space in the last partial chunk, then
      // setup in such a way that the next packet will have only
      // one chunk that fills up the partial chunk.
      //
      computePacketChunkSize(0, freeInCksum);
      setChecksumBufSize(freeInCksum);
      getStreamer().setAppendChunk(true);
    } else {
      // if the remaining space in the block is smaller than
      // that expected size of of a packet, then create
      // smaller size packet.
      //
      computePacketChunkSize(
          Math.min(dfsClient.getConf().getWritePacketSize(), freeInLastBlock),
          bytesPerChecksum);
    }
  }

  static DFSOutputStream newStreamForAppend(DFSClient dfsClient, String src,
      EnumSet<CreateFlag> flags, int bufferSize, Progressable progress,
      LocatedBlock lastBlock, HdfsFileStatus stat, DataChecksum checksum,
      String[] favoredNodes) throws IOException {
    TraceScope scope =
        dfsClient.getPathTraceScope("newStreamForAppend", src);
    if(stat.getErasureCodingPolicy() != null) {
      throw new IOException("Not support appending to a striping layout file yet.");
    }
    try {
      final DFSOutputStream out = new DFSOutputStream(dfsClient, src, flags,
          progress, lastBlock, stat, checksum, favoredNodes);
      out.start();
      return out;
    } finally {
      scope.close();
    }
  }

  protected void computePacketChunkSize(int psize, int csize) {
    final int bodySize = psize - PacketHeader.PKT_MAX_HEADER_LEN;
    final int chunkSize = csize + getChecksumSize();
    chunksPerPacket = Math.max(bodySize/chunkSize, 1);
    packetSize = chunkSize*chunksPerPacket;
    if (DFSClient.LOG.isDebugEnabled()) {
      DFSClient.LOG.debug("computePacketChunkSize: src=" + src +
                ", chunkSize=" + chunkSize +
                ", chunksPerPacket=" + chunksPerPacket +
                ", packetSize=" + packetSize);
    }
  }

  // @see FSOutputSummer#writeChunk()
  @Override
  protected synchronized void writeChunk(byte[] b, int offset, int len,
      byte[] checksum, int ckoff, int cklen) throws IOException {
    TraceScope scope =
        dfsClient.getPathTraceScope("DFSOutputStream#writeChunk", src);
    try {
      writeChunkImpl(b, offset, len, checksum, ckoff, cklen);
    } finally {
      scope.close();
    }
  }

  private synchronized void writeChunkImpl(byte[] b, int offset, int len,
          byte[] checksum, int ckoff, int cklen) throws IOException {
    dfsClient.checkOpen();
    checkClosed();

    if (len > bytesPerChecksum) {
      throw new IOException("writeChunk() buffer size is " + len +
                            " is larger than supported  bytesPerChecksum " +
                            bytesPerChecksum);
    }
    if (cklen != 0 && cklen != getChecksumSize()) {
      throw new IOException("writeChunk() checksum size is supposed to be " +
                            getChecksumSize() + " but found to be " + cklen);
    }

    if (currentPacket == null) {
      currentPacket = createPacket(packetSize, chunksPerPacket, getStreamer()
          .getBytesCurBlock(), getStreamer().getAndIncCurrentSeqno(), false);
      if (LOG.isDebugEnabled()) {
        LOG.debug("DFSClient writeChunk allocating new packet seqno=" +
            currentPacket.getSeqno() +
            ", src=" + src +
            ", packetSize=" + packetSize +
            ", chunksPerPacket=" + chunksPerPacket +
            ", bytesCurBlock=" + getStreamer().getBytesCurBlock() + ", " + this);
      }
    }

    currentPacket.writeChecksum(checksum, ckoff, cklen);
    currentPacket.writeData(b, offset, len);
    currentPacket.incNumChunks();
    getStreamer().incBytesCurBlock(len);

    // If packet is full, enqueue it for transmission
    if (currentPacket.getNumChunks() == currentPacket.getMaxChunks() ||
        getStreamer().getBytesCurBlock() == blockSize) {
      enqueueCurrentPacketFull();
    }
  }

  void enqueueCurrentPacket() throws IOException {
    getStreamer().waitAndQueuePacket(currentPacket);
    currentPacket = null;
  }

  synchronized void enqueueCurrentPacketFull() throws IOException {
    LOG.debug("enqueue full {}, src={}, bytesCurBlock={}, blockSize={},"
            + " appendChunk={}, {}", currentPacket, src, getStreamer()
            .getBytesCurBlock(), blockSize, getStreamer().getAppendChunk(),
        getStreamer());
    enqueueCurrentPacket();
    adjustChunkBoundary();
    endBlock();
  }

  /** create an empty packet to mark the end of the block. */
  void setCurrentPacketToEmpty() throws InterruptedIOException {
    currentPacket = createPacket(0, 0, getStreamer().getBytesCurBlock(),
        getStreamer().getAndIncCurrentSeqno(), true);
    currentPacket.setSyncBlock(shouldSyncBlock);
  }

  /**
   * If the reopened file did not end at chunk boundary and the above
   * write filled up its partial chunk. Tell the summer to generate full
   * crc chunks from now on.
   */
  protected void adjustChunkBoundary() {
    if (getStreamer().getAppendChunk() &&
        getStreamer().getBytesCurBlock() % bytesPerChecksum == 0) {
      getStreamer().setAppendChunk(false);
      resetChecksumBufSize();
    }

    if (!getStreamer().getAppendChunk()) {
      int psize = Math.min((int)(blockSize- getStreamer().getBytesCurBlock()),
          dfsClient.getConf().getWritePacketSize());
      computePacketChunkSize(psize, bytesPerChecksum);
    }
  }

  /**
   * if encountering a block boundary, send an empty packet to
   * indicate the end of block and reset bytesCurBlock.
   *
   * @throws IOException
   */
  void endBlock() throws IOException {
    if (getStreamer().getBytesCurBlock() == blockSize) {
      setCurrentPacketToEmpty();
      enqueueCurrentPacket();
      getStreamer().setBytesCurBlock(0);
      lastFlushOffset = 0;
    }
  }

  @Deprecated
  public void sync() throws IOException {
    hflush();
  }

  /**
   * Flushes out to all replicas of the block. The data is in the buffers
   * of the DNs but not necessarily in the DN's OS buffers.
   *
   * It is a synchronous operation. When it returns,
   * it guarantees that flushed data become visible to new readers. 
   * It is not guaranteed that data has been flushed to 
   * persistent store on the datanode. 
   * Block allocations are persisted on namenode.
   */
  @Override
  public void hflush() throws IOException {
    TraceScope scope =
        dfsClient.getPathTraceScope("hflush", src);
    try {
      flushOrSync(false, EnumSet.noneOf(SyncFlag.class));
    } finally {
      scope.close();
    }
  }

  @Override
  public void hsync() throws IOException {
    TraceScope scope =
        dfsClient.getPathTraceScope("hsync", src);
    try {
      flushOrSync(true, EnumSet.noneOf(SyncFlag.class));
    } finally {
      scope.close();
    }
  }

  /**
   * The expected semantics is all data have flushed out to all replicas 
   * and all replicas have done posix fsync equivalent - ie the OS has 
   * flushed it to the disk device (but the disk may have it in its cache).
   *
   * Note that only the current block is flushed to the disk device.
   * To guarantee durable sync across block boundaries the stream should
   * be created with {@link CreateFlag#SYNC_BLOCK}.
   *
   * @param syncFlags
   *          Indicate the semantic of the sync. Currently used to specify
   *          whether or not to update the block length in NameNode.
   */
  public void hsync(EnumSet<SyncFlag> syncFlags) throws IOException {
    TraceScope scope =
        dfsClient.getPathTraceScope("hsync", src);
    try {
      flushOrSync(true, syncFlags);
    } finally {
      scope.close();
    }
  }

  /**
   * Flush/Sync buffered data to DataNodes.
   *
   * @param isSync
   *          Whether or not to require all replicas to flush data to the disk
   *          device
   * @param syncFlags
   *          Indicate extra detailed semantic of the flush/sync. Currently
   *          mainly used to specify whether or not to update the file length in
   *          the NameNode
   * @throws IOException
   */
  private void flushOrSync(boolean isSync, EnumSet<SyncFlag> syncFlags)
      throws IOException {
    dfsClient.checkOpen();
    checkClosed();
    try {
      long toWaitFor;
      long lastBlockLength = -1L;
      boolean updateLength = syncFlags.contains(SyncFlag.UPDATE_LENGTH);
      boolean endBlock = syncFlags.contains(SyncFlag.END_BLOCK);
      synchronized (this) {
        // flush checksum buffer, but keep checksum buffer intact if we do not
        // need to end the current block
        int numKept = flushBuffer(!endBlock, true);
        // bytesCurBlock potentially incremented if there was buffered data

        if (DFSClient.LOG.isDebugEnabled()) {
          DFSClient.LOG.debug("DFSClient flush():"
              + " bytesCurBlock=" + getStreamer().getBytesCurBlock()
              + " lastFlushOffset=" + lastFlushOffset
              + " createNewBlock=" + endBlock);
        }
        // Flush only if we haven't already flushed till this offset.
        if (lastFlushOffset != getStreamer().getBytesCurBlock()) {
          assert getStreamer().getBytesCurBlock() > lastFlushOffset;
          // record the valid offset of this flush
          lastFlushOffset = getStreamer().getBytesCurBlock();
          if (isSync && currentPacket == null && !endBlock) {
            // Nothing to send right now,
            // but sync was requested.
            // Send an empty packet if we do not end the block right now
            currentPacket = createPacket(packetSize, chunksPerPacket,
                getStreamer().getBytesCurBlock(), getStreamer()
                    .getAndIncCurrentSeqno(), false);
          }
        } else {
          if (isSync && getStreamer().getBytesCurBlock() > 0 && !endBlock) {
            // Nothing to send right now,
            // and the block was partially written,
            // and sync was requested.
            // So send an empty sync packet if we do not end the block right now
            currentPacket = createPacket(packetSize, chunksPerPacket,
                getStreamer().getBytesCurBlock(), getStreamer()
                    .getAndIncCurrentSeqno(), false);
          } else if (currentPacket != null) {
            // just discard the current packet since it is already been sent.
            currentPacket.releaseBuffer(byteArrayManager);
            currentPacket = null;
          }
        }
        if (currentPacket != null) {
          currentPacket.setSyncBlock(isSync);
          enqueueCurrentPacket();
        }
        if (endBlock && getStreamer().getBytesCurBlock() > 0) {
          // Need to end the current block, thus send an empty packet to
          // indicate this is the end of the block and reset bytesCurBlock
          currentPacket = createPacket(0, 0, getStreamer().getBytesCurBlock(),
              getStreamer().getAndIncCurrentSeqno(), true);
          currentPacket.setSyncBlock(shouldSyncBlock || isSync);
          enqueueCurrentPacket();
          getStreamer().setBytesCurBlock(0);
          lastFlushOffset = 0;
        } else {
          // Restore state of stream. Record the last flush offset
          // of the last full chunk that was flushed.
          getStreamer().setBytesCurBlock(
              getStreamer().getBytesCurBlock() - numKept);
        }

        toWaitFor = getStreamer().getLastQueuedSeqno();
      } // end synchronized

      getStreamer().waitForAckedSeqno(toWaitFor);

      // update the block length first time irrespective of flag
      if (updateLength || getStreamer().getPersistBlocks().get()) {
        synchronized (this) {
          if (!getStreamer().streamerClosed()
              && getStreamer().getBlock() != null) {
            lastBlockLength = getStreamer().getBlock().getNumBytes();
          }
        }
      }
      // If 1) any new blocks were allocated since the last flush, or 2) to
      // update length in NN is required, then persist block locations on
      // namenode.
      if (getStreamer().getPersistBlocks().getAndSet(false) || updateLength) {
        try {
          dfsClient.namenode.fsync(src, fileId, dfsClient.clientName,
              lastBlockLength);
        } catch (IOException ioe) {
          DFSClient.LOG.warn("Unable to persist blocks in hflush for " + src, ioe);
          // If we got an error here, it might be because some other thread called
          // close before our hflush completed. In that case, we should throw an
          // exception that the stream is closed.
          checkClosed();
          // If we aren't closed but failed to sync, we should expose that to the
          // caller.
          throw ioe;
        }
      }

      synchronized(this) {
        if (!getStreamer().streamerClosed()) {
          getStreamer().setHflush();
        }
      }
    } catch (InterruptedIOException interrupt) {
      // This kind of error doesn't mean that the stream itself is broken - just the
      // flushing thread got interrupted. So, we shouldn't close down the writer,
      // but instead just propagate the error
      throw interrupt;
    } catch (IOException e) {
      DFSClient.LOG.warn("Error while syncing", e);
      synchronized (this) {
        if (!isClosed()) {
          getStreamer().getLastException().set(e);
          closeThreads(true);
        }
      }
      throw e;
    }
  }

  /**
   * @deprecated use {@link HdfsDataOutputStream#getCurrentBlockReplication()}.
   */
  @Deprecated
  public synchronized int getNumCurrentReplicas() throws IOException {
    return getCurrentBlockReplication();
  }

  /**
   * Note that this is not a public API;
   * use {@link HdfsDataOutputStream#getCurrentBlockReplication()} instead.
   *
   * @return the number of valid replicas of the current block
   */
  public synchronized int getCurrentBlockReplication() throws IOException {
    dfsClient.checkOpen();
    checkClosed();
    if (getStreamer().streamerClosed()) {
      return blockReplication; // no pipeline, return repl factor of file
    }
    DatanodeInfo[] currentNodes = getStreamer().getNodes();
    if (currentNodes == null) {
      return blockReplication; // no pipeline, return repl factor of file
    }
    return currentNodes.length;
  }

  /**
   * Waits till all existing data is flushed and confirmations 
   * received from datanodes. 
   */
  protected void flushInternal() throws IOException {
    long toWaitFor;
    synchronized (this) {
      dfsClient.checkOpen();
      checkClosed();
      //
      // If there is data in the current buffer, send it across
      //
      getStreamer().queuePacket(currentPacket);
      currentPacket = null;
      toWaitFor = getStreamer().getLastQueuedSeqno();
    }

    getStreamer().waitForAckedSeqno(toWaitFor);
  }

  protected synchronized void start() {
    getStreamer().start();
  }

  /**
   * Aborts this output stream and releases any system 
   * resources associated with this stream.
   */
  void abort() throws IOException {
    synchronized (this) {
      if (isClosed()) {
        return;
      }
      streamer.setLastException(new IOException("Lease timeout of "
          + (dfsClient.getHdfsTimeout() / 1000) + " seconds expired."));
      closeThreads(true);
    }
<<<<<<< HEAD
    getStreamer().getLastException().set(new IOException("Lease timeout of "
        + (dfsClient.getConf().getHdfsTimeout()/1000) + " seconds expired."));
    closeThreads(true);
=======
>>>>>>> be511d9e
    dfsClient.endFileLease(fileId);
  }

  boolean isClosed() {
    return closed || getStreamer().streamerClosed();
  }

  void setClosed() {
    closed = true;
    getStreamer().release();
  }

  // shutdown datastreamer and responseprocessor threads.
  // interrupt datastreamer if force is true
  protected void closeThreads(boolean force) throws IOException {
    try {
      getStreamer().close(force);
      getStreamer().join();
      getStreamer().closeSocket();
    } catch (InterruptedException e) {
      throw new IOException("Failed to shutdown streamer");
    } finally {
      getStreamer().setSocketToNull();
      setClosed();
    }
  }

  /**
   * Closes this output stream and releases any system 
   * resources associated with this stream.
   */
  @Override
  public void close() throws IOException {
    synchronized (this) {
      TraceScope scope = dfsClient.getPathTraceScope("DFSOutputStream#close",
          src);
      try {
        closeImpl();
      } finally {
        scope.close();
      }
    }
    dfsClient.endFileLease(fileId);
  }

  protected synchronized void closeImpl() throws IOException {
    if (isClosed()) {
      getStreamer().getLastException().check(true);
      return;
    }

    try {
      flushBuffer();       // flush from all upper layers

      if (currentPacket != null) {
        enqueueCurrentPacket();
      }

      if (getStreamer().getBytesCurBlock() != 0) {
        // send an empty packet to mark the end of the block
        setCurrentPacketToEmpty();
      }

      flushInternal();             // flush all data to Datanodes
      // get last block before destroying the streamer
      ExtendedBlock lastBlock = getStreamer().getBlock();
      closeThreads(false);
      TraceScope scope = Trace.startSpan("completeFile", Sampler.NEVER);
      try {
        completeFile(lastBlock);
      } finally {
        scope.close();
      }
    } catch (ClosedChannelException e) {
    } finally {
      setClosed();
    }
  }

  // should be called holding (this) lock since setTestFilename() may 
  // be called during unit tests
  protected void completeFile(ExtendedBlock last) throws IOException {
    long localstart = Time.monotonicNow();
    final DfsClientConf conf = dfsClient.getConf();
    long sleeptime = conf.getBlockWriteLocateFollowingInitialDelayMs();
    boolean fileComplete = false;
    int retries = conf.getNumBlockWriteLocateFollowingRetry();
    while (!fileComplete) {
      fileComplete =
          dfsClient.namenode.complete(src, dfsClient.clientName, last, fileId);
      if (!fileComplete) {
        final int hdfsTimeout = conf.getHdfsTimeout();
        if (!dfsClient.clientRunning
            || (hdfsTimeout > 0
                && localstart + hdfsTimeout < Time.monotonicNow())) {
            String msg = "Unable to close file because dfsclient " +
                          " was unable to contact the HDFS servers." +
                          " clientRunning " + dfsClient.clientRunning +
                          " hdfsTimeout " + hdfsTimeout;
            DFSClient.LOG.info(msg);
            throw new IOException(msg);
        }
        try {
          if (retries == 0) {
            throw new IOException("Unable to close file because the last block"
                + " does not have enough number of replicas.");
          }
          retries--;
          Thread.sleep(sleeptime);
          sleeptime *= 2;
          if (Time.monotonicNow() - localstart > 5000) {
            DFSClient.LOG.info("Could not complete " + src + " retrying...");
          }
        } catch (InterruptedException ie) {
          DFSClient.LOG.warn("Caught exception ", ie);
        }
      }
    }
  }

  @VisibleForTesting
  public void setArtificialSlowdown(long period) {
    getStreamer().setArtificialSlowdown(period);
  }

  @VisibleForTesting
  public synchronized void setChunksPerPacket(int value) {
    chunksPerPacket = Math.min(chunksPerPacket, value);
    packetSize = (bytesPerChecksum + getChecksumSize()) * chunksPerPacket;
  }

  /**
   * Returns the size of a file as it was when this stream was opened
   */
  public long getInitialLen() {
    return initialFileSize;
  }

  /**
   * @return the FileEncryptionInfo for this stream, or null if not encrypted.
   */
  public FileEncryptionInfo getFileEncryptionInfo() {
    return fileEncryptionInfo;
  }

  /**
   * Returns the access token currently used by streamer, for testing only
   */
  synchronized Token<BlockTokenIdentifier> getBlockToken() {
    return getStreamer().getBlockToken();
  }

  @Override
  public void setDropBehind(Boolean dropBehind) throws IOException {
    CachingStrategy prevStrategy, nextStrategy;
    // CachingStrategy is immutable.  So build a new CachingStrategy with the
    // modifications we want, and compare-and-swap it in.
    do {
      prevStrategy = this.cachingStrategy.get();
      nextStrategy = new CachingStrategy.Builder(prevStrategy).
          setDropBehind(dropBehind).build();
    } while (!this.cachingStrategy.compareAndSet(prevStrategy, nextStrategy));
  }

  @VisibleForTesting
  ExtendedBlock getBlock() {
    return getStreamer().getBlock();
  }

  @VisibleForTesting
  public long getFileId() {
    return fileId;
  }

  /**
   * Returns the data streamer object.
   */
  protected DataStreamer getStreamer() {
    return streamer;
  }

  @Override
  public String toString() {
    return getClass().getSimpleName() + ":" + streamer;
  }

  static LocatedBlock addBlock(DatanodeInfo[] excludedNodes, DFSClient dfsClient,
      String src, ExtendedBlock prevBlock, long fileId, String[] favoredNodes)
      throws IOException {
    final DfsClientConf conf = dfsClient.getConf();
    int retries = conf.getNumBlockWriteLocateFollowingRetry();
    long sleeptime = conf.getBlockWriteLocateFollowingInitialDelayMs();
    long localstart = Time.monotonicNow();
    while (true) {
      try {
        return dfsClient.namenode.addBlock(src, dfsClient.clientName, prevBlock,
            excludedNodes, fileId, favoredNodes);
      } catch (RemoteException e) {
        IOException ue = e.unwrapRemoteException(FileNotFoundException.class,
            AccessControlException.class,
            NSQuotaExceededException.class,
            DSQuotaExceededException.class,
            QuotaByStorageTypeExceededException.class,
            UnresolvedPathException.class);
        if (ue != e) {
          throw ue; // no need to retry these exceptions
        }
        if (NotReplicatedYetException.class.getName().equals(e.getClassName())) {
          if (retries == 0) {
            throw e;
          } else {
            --retries;
            LOG.info("Exception while adding a block", e);
            long elapsed = Time.monotonicNow() - localstart;
            if (elapsed > 5000) {
              LOG.info("Waiting for replication for " + (elapsed / 1000)
                  + " seconds");
            }
            try {
              LOG.warn("NotReplicatedYetException sleeping " + src
                  + " retries left " + retries);
              Thread.sleep(sleeptime);
              sleeptime *= 2;
            } catch (InterruptedException ie) {
              LOG.warn("Caught exception", ie);
            }
          }
        } else {
          throw e;
        }
      }
    }
  }
}<|MERGE_RESOLUTION|>--- conflicted
+++ resolved
@@ -750,16 +750,12 @@
       if (isClosed()) {
         return;
       }
-      streamer.setLastException(new IOException("Lease timeout of "
-          + (dfsClient.getHdfsTimeout() / 1000) + " seconds expired."));
+      getStreamer().getLastException().set(
+          new IOException("Lease timeout of "
+              + (dfsClient.getConf().getHdfsTimeout() / 1000)
+              + " seconds expired."));
       closeThreads(true);
     }
-<<<<<<< HEAD
-    getStreamer().getLastException().set(new IOException("Lease timeout of "
-        + (dfsClient.getConf().getHdfsTimeout()/1000) + " seconds expired."));
-    closeThreads(true);
-=======
->>>>>>> be511d9e
     dfsClient.endFileLease(fileId);
   }
 
