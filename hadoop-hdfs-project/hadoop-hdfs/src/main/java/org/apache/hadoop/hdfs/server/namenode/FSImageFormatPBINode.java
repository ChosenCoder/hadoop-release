--- conflicted
+++ resolved
@@ -61,7 +61,6 @@
   private final static long USER_GROUP_STRID_MASK = (1 << 24) - 1;
   private final static int USER_STRID_OFFSET = 40;
   private final static int GROUP_STRID_OFFSET = 16;
-<<<<<<< HEAD
 
   private static final int ACL_ENTRY_NAME_MASK = (1 << 24) - 1;
   private static final int ACL_ENTRY_NAME_OFFSET = 6;
@@ -76,10 +75,7 @@
   private static final AclEntryType[] ACL_ENTRY_TYPE_VALUES = AclEntryType
       .values();
 
-  private static final Log LOG = LogFactory.getLog(FSImageFormatProtobuf.class);
-=======
   private static final Log LOG = LogFactory.getLog(FSImageFormatPBINode.class);
->>>>>>> 970c6074
 
   public final static class Loader {
     public static PermissionStatus loadPermission(long id,
