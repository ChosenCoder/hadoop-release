/**
 * Licensed to the Apache Software Foundation (ASF) under one
 * or more contributor license agreements.  See the NOTICE file
 * distributed with this work for additional information
 * regarding copyright ownership.  The ASF licenses this file
 * to you under the Apache License, Version 2.0 (the
 * "License"); you may not use this file except in compliance
 * with the License.  You may obtain a copy of the License at
 *
 *     http://www.apache.org/licenses/LICENSE-2.0
 *
 * Unless required by applicable law or agreed to in writing, software
 * distributed under the License is distributed on an "AS IS" BASIS,
 * WITHOUT WARRANTIES OR CONDITIONS OF ANY KIND, either express or implied.
 * See the License for the specific language governing permissions and
 * limitations under the License.
 */
package org.apache.hadoop.hdfs;

import static org.apache.hadoop.hdfs.server.common.Util.fileAsURI;

import java.io.File;
import java.io.FileWriter;
import java.io.IOException;
import java.io.PrintWriter;
import java.io.RandomAccessFile;
import java.net.InetSocketAddress;
import java.net.ServerSocket;
import java.net.URI;
import java.net.URISyntaxException;
import java.nio.channels.FileChannel;
import java.security.PrivilegedExceptionAction;
import java.util.ArrayList;
import java.util.Collection;
import java.util.List;
import java.util.Random;

import org.apache.commons.logging.Log;
import org.apache.commons.logging.LogFactory;
import org.apache.hadoop.classification.InterfaceAudience;
import org.apache.hadoop.classification.InterfaceStability;
import org.apache.hadoop.conf.Configuration;
import org.apache.hadoop.fs.FileSystem;
import org.apache.hadoop.fs.FileUtil;
import org.apache.hadoop.fs.Path;

import static org.apache.hadoop.hdfs.DFSConfigKeys.*;

import org.apache.hadoop.ha.HAServiceProtocol;
import org.apache.hadoop.ha.HAServiceProtocolHelper;
import org.apache.hadoop.ha.ServiceFailedException;
import org.apache.hadoop.ha.protocolPB.HAServiceProtocolClientSideTranslatorPB;
import org.apache.hadoop.hdfs.MiniDFSNNTopology.NNConf;
import org.apache.hadoop.hdfs.protocol.Block;
import org.apache.hadoop.hdfs.protocol.BlockListAsLongs;
import org.apache.hadoop.hdfs.protocol.ClientProtocol;
import org.apache.hadoop.hdfs.protocol.DatanodeInfo;
import org.apache.hadoop.hdfs.protocol.ExtendedBlock;
import org.apache.hadoop.hdfs.protocol.HdfsConstants.DatanodeReportType;
import org.apache.hadoop.hdfs.server.common.Storage;
import org.apache.hadoop.hdfs.server.common.HdfsServerConstants.StartupOption;
import org.apache.hadoop.hdfs.server.datanode.DataNode;
import org.apache.hadoop.hdfs.server.datanode.DataNodeAdapter;
import org.apache.hadoop.hdfs.server.datanode.DataNodeTestUtils;
import org.apache.hadoop.hdfs.server.datanode.DataStorage;
import org.apache.hadoop.hdfs.server.datanode.FSDatasetInterface;
import org.apache.hadoop.hdfs.server.datanode.SimulatedFSDataset;
import org.apache.hadoop.hdfs.server.namenode.FSNamesystem;
import org.apache.hadoop.hdfs.server.namenode.NameNode;
import org.apache.hadoop.hdfs.server.namenode.NameNodeAdapter;
import org.apache.hadoop.hdfs.server.protocol.DatanodeRegistration;
import org.apache.hadoop.hdfs.server.protocol.NamenodeProtocols;
import org.apache.hadoop.hdfs.tools.DFSAdmin;
import org.apache.hadoop.ipc.RPC;
import org.apache.hadoop.metrics2.lib.DefaultMetricsSystem;
import org.apache.hadoop.net.DNSToSwitchMapping;
import org.apache.hadoop.net.NetUtils;
import org.apache.hadoop.net.StaticMapping;
import org.apache.hadoop.security.UserGroupInformation;
import org.apache.hadoop.security.authorize.ProxyUsers;
import org.apache.hadoop.util.StringUtils;
import org.apache.hadoop.util.ToolRunner;

import com.google.common.base.Joiner;
import com.google.common.base.Preconditions;
import com.google.common.collect.Lists;
import com.google.common.io.Files;

/**
 * This class creates a single-process DFS cluster for junit testing.
 * The data directories for non-simulated DFS are under the testing directory.
 * For simulated data nodes, no underlying fs storage is used.
 */
@InterfaceAudience.LimitedPrivate({"HBase", "HDFS", "Hive", "MapReduce", "Pig"})
@InterfaceStability.Unstable
public class MiniDFSCluster {

  private static final String NAMESERVICE_ID_PREFIX = "nameserviceId";
  private static final Log LOG = LogFactory.getLog(MiniDFSCluster.class);
  /** System property to set the data dir: {@value} */
  public static final String PROP_TEST_BUILD_DATA = "test.build.data";
  /** Configuration option to set the data dir: {@value} */
  public static final String HDFS_MINIDFS_BASEDIR = "hdfs.minidfs.basedir";

  static { DefaultMetricsSystem.setMiniClusterMode(true); }

  /**
   * Class to construct instances of MiniDFSClusters with specific options.
   */
  public static class Builder {
    private int nameNodePort = 0;
    private int nameNodeHttpPort = 0;
    private final Configuration conf;
    private int numDataNodes = 1;
    private boolean format = true;
    private boolean manageNameDfsDirs = true;
    private boolean manageDataDfsDirs = true;
    private StartupOption option = null;
    private String[] racks = null; 
    private String [] hosts = null;
    private long [] simulatedCapacities = null;
    private String clusterId = null;
    private boolean waitSafeMode = true;
    private boolean setupHostsFile = false;
    private MiniDFSNNTopology nnTopology = null;
    
    public Builder(Configuration conf) {
      this.conf = conf;
    }
    
    /**
     * Default: 0
     */
    public Builder nameNodePort(int val) {
      this.nameNodePort = val;
      return this;
    }
    
    /**
     * Default: 0
     */
    public Builder nameNodeHttpPort(int val) {
      this.nameNodeHttpPort = val;
      return this;
    }

    /**
     * Default: 1
     */
    public Builder numDataNodes(int val) {
      this.numDataNodes = val;
      return this;
    }

    /**
     * Default: true
     */
    public Builder format(boolean val) {
      this.format = val;
      return this;
    }

    /**
     * Default: true
     */
    public Builder manageNameDfsDirs(boolean val) {
      this.manageNameDfsDirs = val;
      return this;
    }

    /**
     * Default: true
     */
    public Builder manageDataDfsDirs(boolean val) {
      this.manageDataDfsDirs = val;
      return this;
    }

    /**
     * Default: null
     */
    public Builder startupOption(StartupOption val) {
      this.option = val;
      return this;
    }

    /**
     * Default: null
     */
    public Builder racks(String[] val) {
      this.racks = val;
      return this;
    }

    /**
     * Default: null
     */
    public Builder hosts(String[] val) {
      this.hosts = val;
      return this;
    }

    /**
     * Default: null
     */
    public Builder simulatedCapacities(long[] val) {
      this.simulatedCapacities = val;
      return this;
    }

    /**
     * Default: true
     */
    public Builder waitSafeMode(boolean val) {
      this.waitSafeMode = val;
      return this;
    }
    
    /**
     * Default: null
     */
    public Builder clusterId(String cid) {
      this.clusterId = cid;
      return this;
    }

    /**
     * Default: false
     * When true the hosts file/include file for the cluster is setup
     */
    public Builder setupHostsFile(boolean val) {
      this.setupHostsFile = val;
      return this;
    }
    
    /**
     * Default: a single namenode.
     * See {@link MiniDFSNNTopology#simpleFederatedTopology(int)} to set up
     * federated nameservices
     */
    public Builder nnTopology(MiniDFSNNTopology topology) {
      this.nnTopology = topology;
      return this;
    }
    
    /**
     * Construct the actual MiniDFSCluster
     */
    public MiniDFSCluster build() throws IOException {
      return new MiniDFSCluster(this);
    }
  }
  
  /**
   * Used by builder to create and return an instance of MiniDFSCluster
   */
  private MiniDFSCluster(Builder builder) throws IOException {
    if (builder.nnTopology == null) {
      // If no topology is specified, build a single NN. 
      builder.nnTopology = MiniDFSNNTopology.simpleSingleNN(
          builder.nameNodePort, builder.nameNodeHttpPort);
    }
    
    LOG.info("starting cluster with " + 
        builder.nnTopology.countNameNodes() + " namenodes.");
    nameNodes = new NameNodeInfo[builder.nnTopology.countNameNodes()];
      
    initMiniDFSCluster(builder.conf,
                       builder.numDataNodes,
                       builder.format,
                       builder.manageNameDfsDirs,
                       builder.manageDataDfsDirs,
                       builder.option,
                       builder.racks,
                       builder.hosts,
                       builder.simulatedCapacities,
                       builder.clusterId,
                       builder.waitSafeMode,
                       builder.setupHostsFile,
                       builder.nnTopology);
  }
  
  public class DataNodeProperties {
    DataNode datanode;
    Configuration conf;
    String[] dnArgs;

    DataNodeProperties(DataNode node, Configuration conf, String[] args) {
      this.datanode = node;
      this.conf = conf;
      this.dnArgs = args;
    }
  }

  private Configuration conf;
  private NameNodeInfo[] nameNodes;
  private int numDataNodes;
  private ArrayList<DataNodeProperties> dataNodes = 
                         new ArrayList<DataNodeProperties>();
  private File base_dir;
  private File data_dir;
  private boolean waitSafeMode = true;
  private boolean federation;
  
  /**
   * A unique instance identifier for the cluster. This
   * is used to disambiguate HA filesystems in the case where
   * multiple MiniDFSClusters are used in the same test suite. 
   */
  private int instanceId;
  private static int instanceCount = 0;
  
  /**
   * Stores the information related to a namenode in the cluster
   */
  static class NameNodeInfo {
    final NameNode nameNode;
    final Configuration conf;
    NameNodeInfo(NameNode nn, Configuration conf) {
      this.nameNode = nn;
      this.conf = conf;
    }
  }
  
  /**
   * This null constructor is used only when wishing to start a data node cluster
   * without a name node (ie when the name node is started elsewhere).
   */
  public MiniDFSCluster() {
    nameNodes = new NameNodeInfo[0]; // No namenode in the cluster
    synchronized (MiniDFSCluster.class) {
      instanceId = instanceCount++;
    }
  }
  
  /**
   * Modify the config and start up the servers with the given operation.
   * Servers will be started on free ports.
   * <p>
   * The caller must manage the creation of NameNode and DataNode directories
   * and have already set {@link #DFS_NAMENODE_NAME_DIR_KEY} and 
   * {@link #DFS_DATANODE_DATA_DIR_KEY} in the given conf.
   * 
   * @param conf the base configuration to use in starting the servers.  This
   *          will be modified as necessary.
   * @param numDataNodes Number of DataNodes to start; may be zero
   * @param nameNodeOperation the operation with which to start the servers.  If null
   *          or StartupOption.FORMAT, then StartupOption.REGULAR will be used.
   */
  @Deprecated // in 22 to be removed in 24. Use MiniDFSCluster.Builder instead
  public MiniDFSCluster(Configuration conf,
                        int numDataNodes,
                        StartupOption nameNodeOperation) throws IOException {
    this(0, conf, numDataNodes, false, false, false,  nameNodeOperation, 
          null, null, null);
  }
  
  /**
   * Modify the config and start up the servers.  The rpc and info ports for
   * servers are guaranteed to use free ports.
   * <p>
   * NameNode and DataNode directory creation and configuration will be
   * managed by this class.
   *
   * @param conf the base configuration to use in starting the servers.  This
   *          will be modified as necessary.
   * @param numDataNodes Number of DataNodes to start; may be zero
   * @param format if true, format the NameNode and DataNodes before starting up
   * @param racks array of strings indicating the rack that each DataNode is on
   */
  @Deprecated // in 22 to be removed in 24. Use MiniDFSCluster.Builder instead
  public MiniDFSCluster(Configuration conf,
                        int numDataNodes,
                        boolean format,
                        String[] racks) throws IOException {
    this(0, conf, numDataNodes, format, true, true,  null, racks, null, null);
  }
  
  /**
   * Modify the config and start up the servers.  The rpc and info ports for
   * servers are guaranteed to use free ports.
   * <p>
   * NameNode and DataNode directory creation and configuration will be
   * managed by this class.
   *
   * @param conf the base configuration to use in starting the servers.  This
   *          will be modified as necessary.
   * @param numDataNodes Number of DataNodes to start; may be zero
   * @param format if true, format the NameNode and DataNodes before starting up
   * @param racks array of strings indicating the rack that each DataNode is on
   * @param hosts array of strings indicating the hostname for each DataNode
   */
  @Deprecated // in 22 to be removed in 24. Use MiniDFSCluster.Builder instead
  public MiniDFSCluster(Configuration conf,
                        int numDataNodes,
                        boolean format,
                        String[] racks, String[] hosts) throws IOException {
    this(0, conf, numDataNodes, format, true, true, null, racks, hosts, null);
  }
  
  /**
   * NOTE: if possible, the other constructors that don't have nameNode port 
   * parameter should be used as they will ensure that the servers use free 
   * ports.
   * <p>
   * Modify the config and start up the servers.  
   * 
   * @param nameNodePort suggestion for which rpc port to use.  caller should
   *          use getNameNodePort() to get the actual port used.
   * @param conf the base configuration to use in starting the servers.  This
   *          will be modified as necessary.
   * @param numDataNodes Number of DataNodes to start; may be zero
   * @param format if true, format the NameNode and DataNodes before starting 
   *          up
   * @param manageDfsDirs if true, the data directories for servers will be
   *          created and {@link #DFS_NAMENODE_NAME_DIR_KEY} and 
   *          {@link #DFS_DATANODE_DATA_DIR_KEY} will be set in 
   *          the conf
   * @param operation the operation with which to start the servers.  If null
   *          or StartupOption.FORMAT, then StartupOption.REGULAR will be used.
   * @param racks array of strings indicating the rack that each DataNode is on
   */
  @Deprecated // in 22 to be removed in 24. Use MiniDFSCluster.Builder instead
  public MiniDFSCluster(int nameNodePort, 
                        Configuration conf,
                        int numDataNodes,
                        boolean format,
                        boolean manageDfsDirs,
                        StartupOption operation,
                        String[] racks) throws IOException {
    this(nameNodePort, conf, numDataNodes, format, manageDfsDirs, manageDfsDirs,
         operation, racks, null, null);
  }

  /**
   * NOTE: if possible, the other constructors that don't have nameNode port 
   * parameter should be used as they will ensure that the servers use free ports.
   * <p>
   * Modify the config and start up the servers.  
   * 
   * @param nameNodePort suggestion for which rpc port to use.  caller should
   *          use getNameNodePort() to get the actual port used.
   * @param conf the base configuration to use in starting the servers.  This
   *          will be modified as necessary.
   * @param numDataNodes Number of DataNodes to start; may be zero
   * @param format if true, format the NameNode and DataNodes before starting up
   * @param manageDfsDirs if true, the data directories for servers will be
   *          created and {@link #DFS_NAMENODE_NAME_DIR_KEY} and 
   *          {@link #DFS_DATANODE_DATA_DIR_KEY} will be set in 
   *          the conf
   * @param operation the operation with which to start the servers.  If null
   *          or StartupOption.FORMAT, then StartupOption.REGULAR will be used.
   * @param racks array of strings indicating the rack that each DataNode is on
   * @param simulatedCapacities array of capacities of the simulated data nodes
   */
  @Deprecated // in 22 to be removed in 24. Use MiniDFSCluster.Builder instead
  public MiniDFSCluster(int nameNodePort, 
                        Configuration conf,
                        int numDataNodes,
                        boolean format,
                        boolean manageDfsDirs,
                        StartupOption operation,
                        String[] racks,
                        long[] simulatedCapacities) throws IOException {
    this(nameNodePort, conf, numDataNodes, format, manageDfsDirs, manageDfsDirs,
          operation, racks, null, simulatedCapacities);
  }
  
  /**
   * NOTE: if possible, the other constructors that don't have nameNode port 
   * parameter should be used as they will ensure that the servers use free ports.
   * <p>
   * Modify the config and start up the servers.  
   * 
   * @param nameNodePort suggestion for which rpc port to use.  caller should
   *          use getNameNodePort() to get the actual port used.
   * @param conf the base configuration to use in starting the servers.  This
   *          will be modified as necessary.
   * @param numDataNodes Number of DataNodes to start; may be zero
   * @param format if true, format the NameNode and DataNodes before starting up
   * @param manageNameDfsDirs if true, the data directories for servers will be
   *          created and {@link #DFS_NAMENODE_NAME_DIR_KEY} and 
   *          {@link #DFS_DATANODE_DATA_DIR_KEY} will be set in 
   *          the conf
   * @param manageDataDfsDirs if true, the data directories for datanodes will
   *          be created and {@link #DFS_DATANODE_DATA_DIR_KEY} 
   *          set to same in the conf
   * @param operation the operation with which to start the servers.  If null
   *          or StartupOption.FORMAT, then StartupOption.REGULAR will be used.
   * @param racks array of strings indicating the rack that each DataNode is on
   * @param hosts array of strings indicating the hostnames of each DataNode
   * @param simulatedCapacities array of capacities of the simulated data nodes
   */
  @Deprecated // in 22 to be removed in 24. Use MiniDFSCluster.Builder instead
  public MiniDFSCluster(int nameNodePort, 
                        Configuration conf,
                        int numDataNodes,
                        boolean format,
                        boolean manageNameDfsDirs,
                        boolean manageDataDfsDirs,
                        StartupOption operation,
                        String[] racks, String hosts[],
                        long[] simulatedCapacities) throws IOException {
    this.nameNodes = new NameNodeInfo[1]; // Single namenode in the cluster
    initMiniDFSCluster(conf, numDataNodes, format,
        manageNameDfsDirs, manageDataDfsDirs, operation, racks, hosts,
        simulatedCapacities, null, true, false,
        MiniDFSNNTopology.simpleSingleNN(nameNodePort, 0));
  }

  private void initMiniDFSCluster(
      Configuration conf,
      int numDataNodes, boolean format, boolean manageNameDfsDirs,
      boolean manageDataDfsDirs, StartupOption operation, String[] racks,
      String[] hosts, long[] simulatedCapacities, String clusterId,
      boolean waitSafeMode, boolean setupHostsFile,
      MiniDFSNNTopology nnTopology)
  throws IOException {
    synchronized (MiniDFSCluster.class) {
      instanceId = instanceCount++;
    }

    this.conf = conf;
    base_dir = new File(determineDfsBaseDir());
    data_dir = new File(base_dir, "data");
    this.waitSafeMode = waitSafeMode;
    
    int replication = conf.getInt(DFS_REPLICATION_KEY, 3);
    conf.setInt(DFS_REPLICATION_KEY, Math.min(replication, numDataNodes));
    conf.setInt(DFS_NAMENODE_SAFEMODE_EXTENSION_KEY, 0);
    conf.setInt(DFS_NAMENODE_DECOMMISSION_INTERVAL_KEY, 3); // 3 second
    conf.setClass(NET_TOPOLOGY_NODE_SWITCH_MAPPING_IMPL_KEY, 
                   StaticMapping.class, DNSToSwitchMapping.class);
    
    // In an HA cluster, in order for the StandbyNode to perform checkpoints,
    // it needs to know the HTTP port of the Active. So, if ephemeral ports
    // are chosen, disable checkpoints for the test.
    if (!nnTopology.allHttpPortsSpecified() &&
        nnTopology.isHA()) {
      LOG.info("MiniDFSCluster disabling checkpointing in the Standby node " +
          "since no HTTP ports have been specified.");
      conf.setBoolean(DFS_HA_STANDBY_CHECKPOINTS_KEY, false);
    }
    if (!nnTopology.allIpcPortsSpecified() &&
        nnTopology.isHA()) {
      LOG.info("MiniDFSCluster disabling log-roll triggering in the "
          + "Standby node since no IPC ports have been specified.");
      conf.setInt(DFS_HA_LOGROLL_PERIOD_KEY, -1);
    }
    
    federation = nnTopology.isFederated();
    createNameNodesAndSetConf(
        nnTopology, manageNameDfsDirs, format, operation, clusterId, conf);
    
    if (format) {
      if (data_dir.exists() && !FileUtil.fullyDelete(data_dir)) {
        throw new IOException("Cannot remove data directory: " + data_dir);
      }
    }
    
    // Start the DataNodes
    startDataNodes(conf, numDataNodes, manageDataDfsDirs, operation, racks,
        hosts, simulatedCapacities, setupHostsFile);
    waitClusterUp();
    //make sure ProxyUsers uses the latest conf
    ProxyUsers.refreshSuperUserGroupsConfiguration(conf);
  }
  
  private void createNameNodesAndSetConf(MiniDFSNNTopology nnTopology,
      boolean manageNameDfsDirs, boolean format, StartupOption operation,
      String clusterId,
      Configuration conf) throws IOException {
    Preconditions.checkArgument(nnTopology.countNameNodes() > 0,
        "empty NN topology: no namenodes specified!");

    if (!federation && nnTopology.countNameNodes() == 1) {
      NNConf onlyNN = nnTopology.getOnlyNameNode();
      // we only had one NN, set DEFAULT_NAME for it
      conf.set(FS_DEFAULT_NAME_KEY, "127.0.0.1:" + onlyNN.getIpcPort());
    }
    
    List<String> allNsIds = Lists.newArrayList();
    for (MiniDFSNNTopology.NSConf nameservice : nnTopology.getNameservices()) {
      if (nameservice.getId() != null) {
        allNsIds.add(nameservice.getId());
      }
    }
    if (!allNsIds.isEmpty()) {
      conf.set(DFS_FEDERATION_NAMESERVICES, Joiner.on(",").join(allNsIds));
    }
    
    int nnCounter = 0;
    for (MiniDFSNNTopology.NSConf nameservice : nnTopology.getNameservices()) {
      String nsId = nameservice.getId();
      
      Preconditions.checkArgument(
          !federation || nsId != null,
          "if there is more than one NS, they must have names");

      // First set up the configuration which all of the NNs
      // need to have - have to do this a priori before starting
      // *any* of the NNs, so they know to come up in standby.
      List<String> nnIds = Lists.newArrayList();
      // Iterate over the NNs in this nameservice
      for (NNConf nn : nameservice.getNNs()) {
        nnIds.add(nn.getNnId());

        initNameNodeAddress(conf, nameservice.getId(), nn);
      }

      // If HA is enabled on this nameservice, enumerate all the namenodes
      // in the configuration. Also need to set a shared edits dir
      if (nnIds.size() > 1) {
        conf.set(DFSUtil.addKeySuffixes(DFS_HA_NAMENODES_KEY_PREFIX, nameservice.getId()),
            Joiner.on(",").join(nnIds));
        if (manageNameDfsDirs) {
          URI sharedEditsUri = getSharedEditsDir(nnCounter, nnCounter+nnIds.size()-1); 
          conf.set(DFS_NAMENODE_SHARED_EDITS_DIR_KEY, sharedEditsUri.toString());
        }
      }

      // Now format first NN and copy the storage directory from that node to the others.
      int i = 0;
      Collection<URI> prevNNDirs = null;
      int nnCounterForFormat = nnCounter;
      for (NNConf nn : nameservice.getNNs()) {
        initNameNodeConf(conf, nsId, nn.getNnId(), manageNameDfsDirs,
            nnCounterForFormat);
        Collection<URI> namespaceDirs = FSNamesystem.getNamespaceDirs(conf);
        if (format) {
          for (URI nameDirUri : namespaceDirs) {
            File nameDir = new File(nameDirUri);
            if (nameDir.exists() && !FileUtil.fullyDelete(nameDir)) {
              throw new IOException("Could not fully delete " + nameDir);
            }
          }
        }
        
        boolean formatThisOne = format;
        if (format && i++ > 0) {
          // Don't format the second NN in an HA setup - that
          // would result in it having a different clusterID,
          // block pool ID, etc. Instead, copy the name dirs
          // from the first one.
          formatThisOne = false;
          assert (null != prevNNDirs);
          copyNameDirs(prevNNDirs, namespaceDirs, conf);
        }
        
        nnCounterForFormat++;
        if (formatThisOne) {
          DFSTestUtil.formatNameNode(conf);
        }
        prevNNDirs = namespaceDirs;
      }

      // Start all Namenodes
      for (NNConf nn : nameservice.getNNs()) {
        initNameNodeConf(conf, nsId, nn.getNnId(), manageNameDfsDirs, nnCounter);
        createNameNode(nnCounter++, conf, numDataNodes, false, operation,
            clusterId, nsId, nn.getNnId());
      }
      
    }

  }
  
  public URI getSharedEditsDir(int minNN, int maxNN) throws IOException {
    return formatSharedEditsDir(base_dir, minNN, maxNN);
  }
  
  public static URI formatSharedEditsDir(File baseDir, int minNN, int maxNN)
      throws IOException {
    return fileAsURI(new File(baseDir, "shared-edits-" +
        minNN + "-through-" + maxNN));
  }

  private void initNameNodeConf(Configuration conf,
      String nameserviceId, String nnId,
      boolean manageNameDfsDirs, int nnIndex)
      throws IOException {
    if (nameserviceId != null) {
      conf.set(DFS_FEDERATION_NAMESERVICE_ID, nameserviceId);
    }
    if (nnId != null) {
      conf.set(DFS_HA_NAMENODE_ID_KEY, nnId);
    }
    
    if (manageNameDfsDirs) {
      conf.set(DFS_NAMENODE_NAME_DIR_KEY,
          fileAsURI(new File(base_dir, "name" + (2*nnIndex + 1)))+","+
          fileAsURI(new File(base_dir, "name" + (2*nnIndex + 2))));
      conf.set(DFS_NAMENODE_CHECKPOINT_DIR_KEY,
          fileAsURI(new File(base_dir, "namesecondary" + (2*nnIndex + 1)))+","+
          fileAsURI(new File(base_dir, "namesecondary" + (2*nnIndex + 2))));
    }
  }

  private void copyNameDirs(Collection<URI> srcDirs, Collection<URI> dstDirs,
      Configuration dstConf) throws IOException {
    URI srcDir = Lists.newArrayList(srcDirs).get(0);
    FileSystem dstFS = FileSystem.getLocal(dstConf).getRaw();
    for (URI dstDir : dstDirs) {
      Preconditions.checkArgument(!dstDir.equals(srcDir));
      File dstDirF = new File(dstDir);
      if (dstDirF.exists()) {
        Files.deleteRecursively(dstDirF);
      }
      LOG.info("Copying namedir from primary node dir "
          + srcDir + " to " + dstDir);
      FileUtil.copy(
          new File(srcDir),
          dstFS, new Path(dstDir), false, dstConf);
    }
  }

  /**
   * Initialize the address and port for this NameNode. In the
   * non-federated case, the nameservice and namenode ID may be
   * null.
   */
  private static void initNameNodeAddress(Configuration conf,
      String nameserviceId, NNConf nnConf) {
    // Set NN-specific specific key
    String key = DFSUtil.addKeySuffixes(
        DFS_NAMENODE_HTTP_ADDRESS_KEY, nameserviceId,
        nnConf.getNnId());
    conf.set(key, "127.0.0.1:" + nnConf.getHttpPort());

    key = DFSUtil.addKeySuffixes(
        DFS_NAMENODE_RPC_ADDRESS_KEY, nameserviceId,
        nnConf.getNnId());
    conf.set(key, "127.0.0.1:" + nnConf.getIpcPort());
  }
  
  private void createNameNode(int nnIndex, Configuration conf,
      int numDataNodes, boolean format, StartupOption operation,
      String clusterId, String nameserviceId,
      String nnId)
      throws IOException {
    // Format and clean out DataNode directories
    if (format) {
      DFSTestUtil.formatNameNode(conf);
    }
    if (operation == StartupOption.UPGRADE){
      operation.setClusterId(clusterId);
    }
    
    // Start the NameNode
    String[] args = (operation == null ||
                     operation == StartupOption.FORMAT ||
                     operation == StartupOption.REGULAR) ?
      new String[] {} : new String[] {operation.getName()};
<<<<<<< HEAD
    NameNode nn =  NameNode.createNameNode(args, conf);
    
    // After the NN has started, set back the bound ports into
    // the conf
    conf.set(DFSUtil.addKeySuffixes(
        DFS_NAMENODE_RPC_ADDRESS_KEY, nameserviceId, nnId), NameNode
        .getHostPortString(nn.getNameNodeAddress()));
    conf.set(DFSUtil.addKeySuffixes(
        DFS_NAMENODE_HTTP_ADDRESS_KEY, nameserviceId, nnId), NameNode
=======
    return NameNode.createNameNode(args, conf);
  }
  
  private void createFederatedNameNode(int nnIndex, Configuration conf,
      int numDataNodes, boolean manageNameDfsDirs, boolean format,
      StartupOption operation, String clusterId, String nameserviceId)
      throws IOException {
    conf.set(DFS_FEDERATION_NAMESERVICE_ID, nameserviceId);
    NameNode nn = createNameNode(nnIndex, conf, numDataNodes, manageNameDfsDirs,
        format, operation, clusterId);
    conf.set(DFSUtil.getNameServiceIdKey(
        DFS_NAMENODE_RPC_ADDRESS_KEY, nameserviceId), NetUtils
        .getHostPortString(nn.getNameNodeAddress()));
    conf.set(DFSUtil.getNameServiceIdKey(
        DFS_NAMENODE_HTTP_ADDRESS_KEY, nameserviceId), NetUtils
>>>>>>> b57260f8
        .getHostPortString(nn.getHttpAddress()));
    DFSUtil.setGenericConf(conf, nameserviceId, nnId,
        DFS_NAMENODE_HTTP_ADDRESS_KEY);
    nameNodes[nnIndex] = new NameNodeInfo(nn, new Configuration(conf));
  }

  /**
   * @return URI of the namenode from a single namenode MiniDFSCluster
   */
  public URI getURI() {
    checkSingleNameNode();
    return getURI(0);
  }
  
  /**
   * @return URI of the given namenode in MiniDFSCluster
   */
  public URI getURI(int nnIndex) {
    InetSocketAddress addr = nameNodes[nnIndex].nameNode.getNameNodeAddress();
    String hostPort = NetUtils.getHostPortString(addr);
    URI uri = null;
    try {
      uri = new URI("hdfs://" + hostPort);
    } catch (URISyntaxException e) {
      NameNode.LOG.warn("unexpected URISyntaxException: " + e );
    }
    return uri;
  }
  
  public int getInstanceId() {
    return instanceId;
  }

  /**
   * @return Configuration of for the given namenode
   */
  public Configuration getConfiguration(int nnIndex) {
    return nameNodes[nnIndex].conf;
  }

  /**
   * wait for the given namenode to get out of safemode.
   */
  public void waitNameNodeUp(int nnIndex) {
    while (!isNameNodeUp(nnIndex)) {
      try {
        LOG.warn("Waiting for namenode at " + nnIndex + " to start...");
        Thread.sleep(1000);
      } catch (InterruptedException e) {
      }
    }
  }
  
  /**
   * wait for the cluster to get out of safemode.
   */
  public void waitClusterUp() {
    if (numDataNodes > 0) {
      while (!isClusterUp()) {
        try {
          LOG.warn("Waiting for the Mini HDFS Cluster to start...");
          Thread.sleep(1000);
        } catch (InterruptedException e) {
        }
      }
    }
  }

  /**
   * Modify the config and start up additional DataNodes.  The info port for
   * DataNodes is guaranteed to use a free port.
   *  
   *  Data nodes can run with the name node in the mini cluster or
   *  a real name node. For example, running with a real name node is useful
   *  when running simulated data nodes with a real name node.
   *  If minicluster's name node is null assume that the conf has been
   *  set with the right address:port of the name node.
   *
   * @param conf the base configuration to use in starting the DataNodes.  This
   *          will be modified as necessary.
   * @param numDataNodes Number of DataNodes to start; may be zero
   * @param manageDfsDirs if true, the data directories for DataNodes will be
   *          created and {@link #DFS_DATANODE_DATA_DIR_KEY} will be set 
   *          in the conf
   * @param operation the operation with which to start the DataNodes.  If null
   *          or StartupOption.FORMAT, then StartupOption.REGULAR will be used.
   * @param racks array of strings indicating the rack that each DataNode is on
   * @param hosts array of strings indicating the hostnames for each DataNode
   * @param simulatedCapacities array of capacities of the simulated data nodes
   *
   * @throws IllegalStateException if NameNode has been shutdown
   */
  public synchronized void startDataNodes(Configuration conf, int numDataNodes, 
                             boolean manageDfsDirs, StartupOption operation, 
                             String[] racks, String[] hosts,
                             long[] simulatedCapacities) throws IOException {
    startDataNodes(conf, numDataNodes, manageDfsDirs, operation, racks,
                   hosts, simulatedCapacities, false);
  }

  /**
   * Modify the config and start up additional DataNodes.  The info port for
   * DataNodes is guaranteed to use a free port.
   *  
   *  Data nodes can run with the name node in the mini cluster or
   *  a real name node. For example, running with a real name node is useful
   *  when running simulated data nodes with a real name node.
   *  If minicluster's name node is null assume that the conf has been
   *  set with the right address:port of the name node.
   *
   * @param conf the base configuration to use in starting the DataNodes.  This
   *          will be modified as necessary.
   * @param numDataNodes Number of DataNodes to start; may be zero
   * @param manageDfsDirs if true, the data directories for DataNodes will be
   *          created and {@link #DFS_DATANODE_DATA_DIR_KEY} will be 
   *          set in the conf
   * @param operation the operation with which to start the DataNodes.  If null
   *          or StartupOption.FORMAT, then StartupOption.REGULAR will be used.
   * @param racks array of strings indicating the rack that each DataNode is on
   * @param hosts array of strings indicating the hostnames for each DataNode
   * @param simulatedCapacities array of capacities of the simulated data nodes
   * @param setupHostsFile add new nodes to dfs hosts files
   *
   * @throws IllegalStateException if NameNode has been shutdown
   */
  public synchronized void startDataNodes(Configuration conf, int numDataNodes, 
                             boolean manageDfsDirs, StartupOption operation, 
                             String[] racks, String[] hosts,
                             long[] simulatedCapacities,
                             boolean setupHostsFile) throws IOException {
    startDataNodes(conf, numDataNodes, manageDfsDirs, operation, racks, hosts,
                   simulatedCapacities, setupHostsFile, false);
  }

  /**
   * Modify the config and start up additional DataNodes.  The info port for
   * DataNodes is guaranteed to use a free port.
   *  
   *  Data nodes can run with the name node in the mini cluster or
   *  a real name node. For example, running with a real name node is useful
   *  when running simulated data nodes with a real name node.
   *  If minicluster's name node is null assume that the conf has been
   *  set with the right address:port of the name node.
   *
   * @param conf the base configuration to use in starting the DataNodes.  This
   *          will be modified as necessary.
   * @param numDataNodes Number of DataNodes to start; may be zero
   * @param manageDfsDirs if true, the data directories for DataNodes will be
   *          created and {@link #DFS_DATANODE_DATA_DIR_KEY} will be 
   *          set in the conf
   * @param operation the operation with which to start the DataNodes.  If null
   *          or StartupOption.FORMAT, then StartupOption.REGULAR will be used.
   * @param racks array of strings indicating the rack that each DataNode is on
   * @param hosts array of strings indicating the hostnames for each DataNode
   * @param simulatedCapacities array of capacities of the simulated data nodes
   * @param setupHostsFile add new nodes to dfs hosts files
   * @param checkDataNodeAddrConfig if true, only set DataNode port addresses if not already set in config
   *
   * @throws IllegalStateException if NameNode has been shutdown
   */
  public synchronized void startDataNodes(Configuration conf, int numDataNodes,
                             boolean manageDfsDirs, StartupOption operation, 
                             String[] racks, String[] hosts,
                             long[] simulatedCapacities,
                             boolean setupHostsFile,
                             boolean checkDataNodeAddrConfig) throws IOException {
    conf.set(DFS_DATANODE_HOST_NAME_KEY, "127.0.0.1");

    int curDatanodesNum = dataNodes.size();
    // for mincluster's the default initialDelay for BRs is 0
    if (conf.get(DFS_BLOCKREPORT_INITIAL_DELAY_KEY) == null) {
      conf.setLong(DFS_BLOCKREPORT_INITIAL_DELAY_KEY, 0);
    }
    // If minicluster's name node is null assume that the conf has been
    // set with the right address:port of the name node.
    //
    if (racks != null && numDataNodes > racks.length ) {
      throw new IllegalArgumentException( "The length of racks [" + racks.length
          + "] is less than the number of datanodes [" + numDataNodes + "].");
    }
    if (hosts != null && numDataNodes > hosts.length ) {
      throw new IllegalArgumentException( "The length of hosts [" + hosts.length
          + "] is less than the number of datanodes [" + numDataNodes + "].");
    }
    //Generate some hostnames if required
    if (racks != null && hosts == null) {
      hosts = new String[numDataNodes];
      for (int i = curDatanodesNum; i < curDatanodesNum + numDataNodes; i++) {
        hosts[i - curDatanodesNum] = "host" + i + ".foo.com";
      }
    }

    if (simulatedCapacities != null 
        && numDataNodes > simulatedCapacities.length) {
      throw new IllegalArgumentException( "The length of simulatedCapacities [" 
          + simulatedCapacities.length
          + "] is less than the number of datanodes [" + numDataNodes + "].");
    }

    String [] dnArgs = (operation == null ||
                        operation != StartupOption.ROLLBACK) ?
        null : new String[] {operation.getName()};
    
    
    for (int i = curDatanodesNum; i < curDatanodesNum+numDataNodes; i++) {
      Configuration dnConf = new HdfsConfiguration(conf);
      // Set up datanode address
      setupDatanodeAddress(dnConf, setupHostsFile, checkDataNodeAddrConfig);
      if (manageDfsDirs) {
        File dir1 = getInstanceStorageDir(i, 0);
        File dir2 = getInstanceStorageDir(i, 1);
        dir1.mkdirs();
        dir2.mkdirs();
        if (!dir1.isDirectory() || !dir2.isDirectory()) { 
          throw new IOException("Mkdirs failed to create directory for DataNode "
                                + i + ": " + dir1 + " or " + dir2);
        }
        String dirs = fileAsURI(dir1) + "," + fileAsURI(dir2);
        dnConf.set(DFS_DATANODE_DATA_DIR_KEY, dirs);
        conf.set(DFS_DATANODE_DATA_DIR_KEY, dirs);
      }
      if (simulatedCapacities != null) {
        SimulatedFSDataset.setFactory(dnConf);
        dnConf.setLong(SimulatedFSDataset.CONFIG_PROPERTY_CAPACITY,
            simulatedCapacities[i-curDatanodesNum]);
      }
      LOG.info("Starting DataNode " + i + " with "
                         + DFSConfigKeys.DFS_DATANODE_DATA_DIR_KEY + ": "
                         + dnConf.get(DFSConfigKeys.DFS_DATANODE_DATA_DIR_KEY));
      if (hosts != null) {
        dnConf.set(DFSConfigKeys.DFS_DATANODE_HOST_NAME_KEY, hosts[i - curDatanodesNum]);
        LOG.info("Starting DataNode " + i + " with hostname set to: "
                           + dnConf.get(DFSConfigKeys.DFS_DATANODE_HOST_NAME_KEY));
      }
      if (racks != null) {
        String name = hosts[i - curDatanodesNum];
        LOG.info("Adding node with hostname : " + name + " to rack " +
                            racks[i-curDatanodesNum]);
        StaticMapping.addNodeToRack(name,
                                    racks[i-curDatanodesNum]);
      }
      Configuration newconf = new HdfsConfiguration(dnConf); // save config
      if (hosts != null) {
        NetUtils.addStaticResolution(hosts[i - curDatanodesNum], "localhost");
      }
      DataNode dn = DataNode.instantiateDataNode(dnArgs, dnConf);
      if(dn == null)
        throw new IOException("Cannot start DataNode in "
            + dnConf.get(DFS_DATANODE_DATA_DIR_KEY));
      //NOTE: the following is true if and only if:
      //      hadoop.security.token.service.use_ip=true
      //since the HDFS does things based on IP:port, we need to add the mapping
      //for IP:port to rackId
      String ipAddr = dn.getSelfAddr().getAddress().getHostAddress();
      if (racks != null) {
        int port = dn.getSelfAddr().getPort();
        LOG.info("Adding node with IP:port : " + ipAddr + ":" + port +
                            " to rack " + racks[i-curDatanodesNum]);
        StaticMapping.addNodeToRack(ipAddr + ":" + port,
                                  racks[i-curDatanodesNum]);
      }
      dn.runDatanodeDaemon();
      dataNodes.add(new DataNodeProperties(dn, newconf, dnArgs));
    }
    curDatanodesNum += numDataNodes;
    this.numDataNodes += numDataNodes;
    waitActive();
  }
  
  
  
  /**
   * Modify the config and start up the DataNodes.  The info port for
   * DataNodes is guaranteed to use a free port.
   *
   * @param conf the base configuration to use in starting the DataNodes.  This
   *          will be modified as necessary.
   * @param numDataNodes Number of DataNodes to start; may be zero
   * @param manageDfsDirs if true, the data directories for DataNodes will be
   *          created and {@link DFSConfigKeys#DFS_DATANODE_DATA_DIR_KEY} will be 
   *          set in the conf
   * @param operation the operation with which to start the DataNodes.  If null
   *          or StartupOption.FORMAT, then StartupOption.REGULAR will be used.
   * @param racks array of strings indicating the rack that each DataNode is on
   *
   * @throws IllegalStateException if NameNode has been shutdown
   */
  
  public void startDataNodes(Configuration conf, int numDataNodes, 
      boolean manageDfsDirs, StartupOption operation, 
      String[] racks
      ) throws IOException {
    startDataNodes(conf, numDataNodes, manageDfsDirs, operation, racks, null,
        null, false);
  }
  
  /**
   * Modify the config and start up additional DataNodes.  The info port for
   * DataNodes is guaranteed to use a free port.
   *  
   *  Data nodes can run with the name node in the mini cluster or
   *  a real name node. For example, running with a real name node is useful
   *  when running simulated data nodes with a real name node.
   *  If minicluster's name node is null assume that the conf has been
   *  set with the right address:port of the name node.
   *
   * @param conf the base configuration to use in starting the DataNodes.  This
   *          will be modified as necessary.
   * @param numDataNodes Number of DataNodes to start; may be zero
   * @param manageDfsDirs if true, the data directories for DataNodes will be
   *          created and {@link DFSConfigKeys#DFS_DATANODE_DATA_DIR_KEY} will 
   *          be set in the conf
   * @param operation the operation with which to start the DataNodes.  If null
   *          or StartupOption.FORMAT, then StartupOption.REGULAR will be used.
   * @param racks array of strings indicating the rack that each DataNode is on
   * @param simulatedCapacities array of capacities of the simulated data nodes
   *
   * @throws IllegalStateException if NameNode has been shutdown
   */
  public void startDataNodes(Configuration conf, int numDataNodes, 
                             boolean manageDfsDirs, StartupOption operation, 
                             String[] racks,
                             long[] simulatedCapacities) throws IOException {
    startDataNodes(conf, numDataNodes, manageDfsDirs, operation, racks, null,
                   simulatedCapacities, false);
    
  }

  /**
   * Finalize the namenode. Block pools corresponding to the namenode are
   * finalized on the datanode.
   */
  private void finalizeNamenode(NameNode nn, Configuration conf) throws Exception {
    if (nn == null) {
      throw new IllegalStateException("Attempting to finalize "
                                      + "Namenode but it is not running");
    }
    ToolRunner.run(new DFSAdmin(conf), new String[] {"-finalizeUpgrade"});
  }
  
  /**
   * Finalize cluster for the namenode at the given index 
   * @see MiniDFSCluster#finalizeCluster(Configuration)
   * @param nnIndex
   * @param conf
   * @throws Exception
   */
  public void finalizeCluster(int nnIndex, Configuration conf) throws Exception {
    finalizeNamenode(nameNodes[nnIndex].nameNode, nameNodes[nnIndex].conf);
  }

  /**
   * If the NameNode is running, attempt to finalize a previous upgrade.
   * When this method return, the NameNode should be finalized, but
   * DataNodes may not be since that occurs asynchronously.
   *
   * @throws IllegalStateException if the Namenode is not running.
   */
  public void finalizeCluster(Configuration conf) throws Exception {
    for (NameNodeInfo nnInfo : nameNodes) {
      if (nnInfo == null) {
        throw new IllegalStateException("Attempting to finalize "
            + "Namenode but it is not running");
      }
      finalizeNamenode(nnInfo.nameNode, nnInfo.conf);
    }
  }
  
  public int getNumNameNodes() {
    return nameNodes.length;
  }
  
  /**
   * Gets the started NameNode.  May be null.
   */
  public NameNode getNameNode() {
    checkSingleNameNode();
    return getNameNode(0);
  }
  
  /**
   * Get an instance of the NameNode's RPC handler.
   */
  public NamenodeProtocols getNameNodeRpc() {
    checkSingleNameNode();
    return getNameNode(0).getRpcServer();
  }
  
  /**
   * Gets the NameNode for the index.  May be null.
   */
  public NameNode getNameNode(int nnIndex) {
    return nameNodes[nnIndex].nameNode;
  }
  
  /**
   * Return the {@link FSNamesystem} object.
   * @return {@link FSNamesystem} object.
   */
  public FSNamesystem getNamesystem() {
    checkSingleNameNode();
    return NameNodeAdapter.getNamesystem(nameNodes[0].nameNode);
  }
  
  public FSNamesystem getNamesystem(int nnIndex) {
    return NameNodeAdapter.getNamesystem(nameNodes[nnIndex].nameNode);
  }

  /**
   * Gets a list of the started DataNodes.  May be empty.
   */
  public ArrayList<DataNode> getDataNodes() {
    ArrayList<DataNode> list = new ArrayList<DataNode>();
    for (int i = 0; i < dataNodes.size(); i++) {
      DataNode node = dataNodes.get(i).datanode;
      list.add(node);
    }
    return list;
  }
  
  /** @return the datanode having the ipc server listen port */
  public DataNode getDataNode(int ipcPort) {
    for(DataNode dn : getDataNodes()) {
      if (dn.ipcServer.getListenerAddress().getPort() == ipcPort) {
        return dn;
      }
    }
    return null;
  }

  /**
   * Gets the rpc port used by the NameNode, because the caller 
   * supplied port is not necessarily the actual port used.
   * Assumption: cluster has a single namenode
   */     
  public int getNameNodePort() {
    checkSingleNameNode();
    return getNameNodePort(0);
  }
    
  /**
   * Gets the rpc port used by the NameNode at the given index, because the
   * caller supplied port is not necessarily the actual port used.
   */     
  public int getNameNodePort(int nnIndex) {
    return nameNodes[nnIndex].nameNode.getNameNodeAddress().getPort();
  }
    
  /**
   * Shutdown all the nodes in the cluster.
   */
  public void shutdown() {
    LOG.info("Shutting down the Mini HDFS Cluster");
    shutdownDataNodes();
    for (NameNodeInfo nnInfo : nameNodes) {
      if (nnInfo == null) continue;
      NameNode nameNode = nnInfo.nameNode;
      if (nameNode != null) {
        nameNode.stop();
        nameNode.join();
        nameNode = null;
      }
    }
  }
  
  /**
   * Shutdown all DataNodes started by this class.  The NameNode
   * is left running so that new DataNodes may be started.
   */
  public void shutdownDataNodes() {
    for (int i = dataNodes.size()-1; i >= 0; i--) {
      LOG.info("Shutting down DataNode " + i);
      DataNode dn = dataNodes.remove(i).datanode;
      dn.shutdown();
      numDataNodes--;
    }
  }

  /**
   * Shutdown all the namenodes.
   */
  public synchronized void shutdownNameNodes() {
    for (int i = 0; i < nameNodes.length; i++) {
      shutdownNameNode(i);
    }
  }
  
  /**
   * Shutdown the namenode at a given index.
   */
  public synchronized void shutdownNameNode(int nnIndex) {
    NameNode nn = nameNodes[nnIndex].nameNode;
    if (nn != null) {
      LOG.info("Shutting down the namenode");
      nn.stop();
      nn.join();
      Configuration conf = nameNodes[nnIndex].conf;
      nameNodes[nnIndex] = new NameNodeInfo(null, conf);
    }
  }
  
  /**
   * Restart all namenodes.
   */
  public synchronized void restartNameNodes() throws IOException {
    for (int i = 0; i < nameNodes.length; i++) {
      restartNameNode(i);
    }
  }
  
  /**
   * Restart the namenode.
   */
  public synchronized void restartNameNode() throws IOException {
    checkSingleNameNode();
    restartNameNode(true);
  }
  
  /**
   * Restart the namenode. Optionally wait for the cluster to become active.
   */
  public synchronized void restartNameNode(boolean waitActive)
      throws IOException {
    checkSingleNameNode();
    restartNameNode(0, waitActive);
  }
  
  /**
   * Restart the namenode at a given index.
   */
  public synchronized void restartNameNode(int nnIndex) throws IOException {
    restartNameNode(nnIndex, true);
  }

  /**
   * Restart the namenode at a given index. Optionally wait for the cluster
   * to become active.
   */
  public synchronized void restartNameNode(int nnIndex, boolean waitActive)
      throws IOException {
    Configuration conf = nameNodes[nnIndex].conf;
    shutdownNameNode(nnIndex);
    NameNode nn = NameNode.createNameNode(new String[] {}, conf);
    nameNodes[nnIndex] = new NameNodeInfo(nn, conf);
    if (waitActive) {
      waitClusterUp();
      LOG.info("Restarted the namenode");
      waitActive();
      LOG.info("Cluster is active");
    }
  }

  /**
   * Return the contents of the given block on the given datanode.
   *
   * @param block block to be corrupted
   * @throws IOException on error accessing the file for the given block
   */
  public int corruptBlockOnDataNodes(ExtendedBlock block) throws IOException{
    int blocksCorrupted = 0;
    File[] blockFiles = getAllBlockFiles(block);
    for (File f : blockFiles) {
      if (corruptBlock(f)) {
        blocksCorrupted++;
      }
    }
    return blocksCorrupted;
  }

  public String readBlockOnDataNode(int i, ExtendedBlock block)
      throws IOException {
    assert (i >= 0 && i < dataNodes.size()) : "Invalid datanode "+i;
    File blockFile = getBlockFile(i, block);
    if (blockFile != null && blockFile.exists()) {
      return DFSTestUtil.readFile(blockFile);
    }
    return null;
  }

  /**
   * Corrupt a block on a particular datanode.
   *
   * @param i index of the datanode
   * @param blk name of the block
   * @throws IOException on error accessing the given block or if
   * the contents of the block (on the same datanode) differ.
   * @return true if a replica was corrupted, false otherwise
   * Types: delete, write bad data, truncate
   */
  public static boolean corruptReplica(int i, ExtendedBlock blk)
      throws IOException {
    File blockFile = getBlockFile(i, blk);
    return corruptBlock(blockFile);
  }

  /*
   * Corrupt a block on a particular datanode
   */
  public static boolean corruptBlock(File blockFile) throws IOException {
    if (blockFile == null || !blockFile.exists()) {
      return false;
    }
    // Corrupt replica by writing random bytes into replica
    Random random = new Random();
    RandomAccessFile raFile = new RandomAccessFile(blockFile, "rw");
    FileChannel channel = raFile.getChannel();
    String badString = "BADBAD";
    int rand = random.nextInt((int)channel.size()/2);
    raFile.seek(rand);
    raFile.write(badString.getBytes());
    raFile.close();
    LOG.warn("Corrupting the block " + blockFile);
    return true;
  }

  /*
   * Shutdown a particular datanode
   */
  public synchronized DataNodeProperties stopDataNode(int i) {
    if (i < 0 || i >= dataNodes.size()) {
      return null;
    }
    DataNodeProperties dnprop = dataNodes.remove(i);
    DataNode dn = dnprop.datanode;
    LOG.info("MiniDFSCluster Stopping DataNode " +
                       dn.getMachineName() +
                       " from a total of " + (dataNodes.size() + 1) + 
                       " datanodes.");
    dn.shutdown();
    numDataNodes--;
    return dnprop;
  }

  /*
   * Shutdown a datanode by name.
   */
  public synchronized DataNodeProperties stopDataNode(String name) {
    int i;
    for (i = 0; i < dataNodes.size(); i++) {
      DataNode dn = dataNodes.get(i).datanode;
      // get BP registration
      DatanodeRegistration dnR = 
        DataNodeTestUtils.getDNRegistrationByMachineName(dn, name);
      LOG.info("for name=" + name + " found bp=" + dnR + 
          "; with dnMn=" + dn.getMachineName());
      if(dnR != null) {
        break;
      }
    }
    return stopDataNode(i);
  }

  /**
   * Restart a datanode
   * @param dnprop datanode's property
   * @return true if restarting is successful
   * @throws IOException
   */
  public boolean restartDataNode(DataNodeProperties dnprop) throws IOException {
    return restartDataNode(dnprop, false);
  }

  /**
   * Restart a datanode, on the same port if requested
   * @param dnprop the datanode to restart
   * @param keepPort whether to use the same port 
   * @return true if restarting is successful
   * @throws IOException
   */
  public synchronized boolean restartDataNode(DataNodeProperties dnprop,
      boolean keepPort) throws IOException {
    Configuration conf = dnprop.conf;
    String[] args = dnprop.dnArgs;
    Configuration newconf = new HdfsConfiguration(conf); // save cloned config
    if (keepPort) {
      InetSocketAddress addr = dnprop.datanode.getSelfAddr();
      conf.set(DFS_DATANODE_ADDRESS_KEY, addr.getAddress().getHostAddress() + ":"
          + addr.getPort());
    }
    dataNodes.add(new DataNodeProperties(DataNode.createDataNode(args, conf),
        newconf, args));
    numDataNodes++;
    return true;
  }

  /*
   * Restart a particular datanode, use newly assigned port
   */
  public boolean restartDataNode(int i) throws IOException {
    return restartDataNode(i, false);
  }

  /*
   * Restart a particular datanode, on the same port if keepPort is true
   */
  public synchronized boolean restartDataNode(int i, boolean keepPort)
      throws IOException {
    DataNodeProperties dnprop = stopDataNode(i);
    if (dnprop == null) {
      return false;
    } else {
      return restartDataNode(dnprop, keepPort);
    }
  }

  /*
   * Restart all datanodes, on the same ports if keepPort is true
   */
  public synchronized boolean restartDataNodes(boolean keepPort)
      throws IOException {
    for (int i = dataNodes.size() - 1; i >= 0; i--) {
      if (!restartDataNode(i, keepPort))
        return false;
      LOG.info("Restarted DataNode " + i);
    }
    return true;
  }

  /*
   * Restart all datanodes, use newly assigned ports
   */
  public boolean restartDataNodes() throws IOException {
    return restartDataNodes(false);
  }
  
  /**
   * Returns true if the NameNode is running and is out of Safe Mode
   * or if waiting for safe mode is disabled.
   */
  public boolean isNameNodeUp(int nnIndex) {
    NameNode nameNode = nameNodes[nnIndex].nameNode;
    if (nameNode == null) {
      return false;
    }
    long[] sizes;
    sizes = NameNodeAdapter.getStats(nameNode.getNamesystem());
    boolean isUp = false;
    synchronized (this) {
      isUp = ((!nameNode.isInSafeMode() || !waitSafeMode) &&
          sizes[ClientProtocol.GET_STATS_CAPACITY_IDX] != 0);
    }
    return isUp;
  }

  /**
   * Returns true if all the NameNodes are running and is out of Safe Mode.
   */
  public boolean isClusterUp() {
    for (int index = 0; index < nameNodes.length; index++) {
      if (!isNameNodeUp(index)) {
        return false;
      }
    }
    return true;
  }
  
  /**
   * Returns true if there is at least one DataNode running.
   */
  public boolean isDataNodeUp() {
    if (dataNodes == null || dataNodes.size() == 0) {
      return false;
    }
    for (DataNodeProperties dn : dataNodes) {
      if (dn.datanode.isDatanodeUp()) {
        return true;
      }
    }
    return false;
  }
  
  /**
   * Get a client handle to the DFS cluster with a single namenode.
   */
  public FileSystem getFileSystem() throws IOException {
    checkSingleNameNode();
    return getFileSystem(0);
  }
  
  /**
   * Get a client handle to the DFS cluster for the namenode at given index.
   */
  public FileSystem getFileSystem(int nnIndex) throws IOException {
    return FileSystem.get(getURI(nnIndex), nameNodes[nnIndex].conf);
  }

  /**
   * Get another FileSystem instance that is different from FileSystem.get(conf).
   * This simulating different threads working on different FileSystem instances.
   */
  public FileSystem getNewFileSystemInstance(int nnIndex) throws IOException {
    return FileSystem.newInstance(getURI(nnIndex), nameNodes[nnIndex].conf);
  }
  
  /**
   * @return a http URL
   */
  public String getHttpUri(int nnIndex) {
    return "http://"
        + nameNodes[nnIndex].conf
            .get(DFS_NAMENODE_HTTP_ADDRESS_KEY);
  }
  
  /**
   * @return a {@link HftpFileSystem} object.
   */
  public HftpFileSystem getHftpFileSystem(int nnIndex) throws IOException {
    String uri = "hftp://"
        + nameNodes[nnIndex].conf
            .get(DFS_NAMENODE_HTTP_ADDRESS_KEY);
    try {
      return (HftpFileSystem)FileSystem.get(new URI(uri), conf);
    } catch (URISyntaxException e) {
      throw new IOException(e);
    }
  }

  /**
   *  @return a {@link HftpFileSystem} object as specified user. 
   */
  public HftpFileSystem getHftpFileSystemAs(final String username,
      final Configuration conf, final int nnIndex, final String... groups)
      throws IOException, InterruptedException {
    final UserGroupInformation ugi = UserGroupInformation.createUserForTesting(
        username, groups);
    return ugi.doAs(new PrivilegedExceptionAction<HftpFileSystem>() {
      @Override
      public HftpFileSystem run() throws Exception {
        return getHftpFileSystem(nnIndex);
      }
    });
  }

  /**
   * Get the directories where the namenode stores its image.
   */
  public Collection<URI> getNameDirs(int nnIndex) {
    return FSNamesystem.getNamespaceDirs(nameNodes[nnIndex].conf);
  }

  /**
   * Get the directories where the namenode stores its edits.
   */
  public Collection<URI> getNameEditsDirs(int nnIndex) throws IOException {
    return FSNamesystem.getNamespaceEditsDirs(nameNodes[nnIndex].conf);
  }
  
  private HAServiceProtocol getHaServiceClient(int nnIndex) throws IOException {
    InetSocketAddress addr = nameNodes[nnIndex].nameNode.getServiceRpcAddress();
    return new HAServiceProtocolClientSideTranslatorPB(addr, conf);
  }
  
  public void transitionToActive(int nnIndex) throws IOException,
      ServiceFailedException {
    HAServiceProtocolHelper.transitionToActive(getHaServiceClient(nnIndex));
  }
  
  public void transitionToStandby(int nnIndex) throws IOException,
      ServiceFailedException {
    HAServiceProtocolHelper.transitionToStandby(getHaServiceClient(nnIndex));
  }
  
  
  public void triggerBlockReports()
      throws IOException {
    for (DataNode dn : getDataNodes()) {
      DataNodeAdapter.triggerBlockReport(dn);
    }
  }


  public void triggerDeletionReports()
      throws IOException {
    for (DataNode dn : getDataNodes()) {
      DataNodeAdapter.triggerDeletionReport(dn);
    }
  }

  public void triggerHeartbeats()
      throws IOException {
    for (DataNode dn : getDataNodes()) {
      DataNodeAdapter.triggerHeartbeat(dn);
    }
  }


  /** Wait until the given namenode gets registration from all the datanodes */
  public void waitActive(int nnIndex) throws IOException {
    if (nameNodes.length == 0 || nameNodes[nnIndex] == null) {
      return;
    }
    InetSocketAddress addr = nameNodes[nnIndex].nameNode.getServiceRpcAddress();
    assert addr.getPort() != 0;
    DFSClient client = new DFSClient(addr, conf);

    // ensure all datanodes have registered and sent heartbeat to the namenode
    while (shouldWait(client.datanodeReport(DatanodeReportType.LIVE), addr)) {
      try {
        LOG.info("Waiting for cluster to become active");
        Thread.sleep(100);
      } catch (InterruptedException e) {
      }
    }

    client.close();
  }
  
  /**
   * Wait until the cluster is active and running.
   */
  public void waitActive() throws IOException {
    for (int index = 0; index < nameNodes.length; index++) {
      int failedCount = 0;
      while (true) {
        try {
          waitActive(index);
          break;
        } catch (IOException e) {
          failedCount++;
          // Cached RPC connection to namenode, if any, is expected to fail once
          if (failedCount > 1) {
            LOG.warn("Tried waitActive() " + failedCount
                + " time(s) and failed, giving up.  "
                + StringUtils.stringifyException(e));
            throw e;
          }
        }
      }
    }
  }
  
  private synchronized boolean shouldWait(DatanodeInfo[] dnInfo,
      InetSocketAddress addr) {
    // If a datanode failed to start, then do not wait
    for (DataNodeProperties dn : dataNodes) {
      // the datanode thread communicating with the namenode should be alive
      if (!dn.datanode.isBPServiceAlive(addr)) {
        LOG.warn("BPOfferService failed to start in datanode " + dn.datanode
            + " for namenode at " + addr);
        return false;
      }
    }
    
    // Wait for expected number of datanodes to start
    if (dnInfo.length != numDataNodes) {
      return true;
    }
    
    // if one of the data nodes is not fully started, continue to wait
    for (DataNodeProperties dn : dataNodes) {
      if (!dn.datanode.isDatanodeFullyStarted()) {
        return true;
      }
    }
    
    // make sure all datanodes have sent first heartbeat to namenode,
    // using (capacity == 0) as proxy.
    for (DatanodeInfo dn : dnInfo) {
      if (dn.getCapacity() == 0) {
        return true;
      }
    }
    
    // If datanode dataset is not initialized then wait
    for (DataNodeProperties dn : dataNodes) {
      if (dn.datanode.data == null) {
        return true;
      }
    }
    return false;
  }

  public void formatDataNodeDirs() throws IOException {
    base_dir = new File(determineDfsBaseDir());
    data_dir = new File(base_dir, "data");
    if (data_dir.exists() && !FileUtil.fullyDelete(data_dir)) {
      throw new IOException("Cannot remove data directory: " + data_dir);
    }
  }
  
  /**
   * 
   * @param dataNodeIndex - data node whose block report is desired - the index is same as for getDataNodes()
   * @return the block report for the specified data node
   */
  public Iterable<Block> getBlockReport(String bpid, int dataNodeIndex) {
    if (dataNodeIndex < 0 || dataNodeIndex > dataNodes.size()) {
      throw new IndexOutOfBoundsException();
    }
    return dataNodes.get(dataNodeIndex).datanode.getFSDataset().getBlockReport(
        bpid);
  }
  
  
  /**
   * 
   * @return block reports from all data nodes
   *    BlockListAsLongs is indexed in the same order as the list of datanodes returned by getDataNodes()
   */
  public Iterable<Block>[] getAllBlockReports(String bpid) {
    int numDataNodes = dataNodes.size();
    Iterable<Block>[] result = new BlockListAsLongs[numDataNodes];
    for (int i = 0; i < numDataNodes; ++i) {
     result[i] = getBlockReport(bpid, i);
    }
    return result;
  }
  
  
  /**
   * This method is valid only if the data nodes have simulated data
   * @param dataNodeIndex - data node i which to inject - the index is same as for getDataNodes()
   * @param blocksToInject - the blocks
   * @throws IOException
   *              if not simulatedFSDataset
   *             if any of blocks already exist in the data node
   *   
   */
  public void injectBlocks(int dataNodeIndex, Iterable<Block> blocksToInject) throws IOException {
    if (dataNodeIndex < 0 || dataNodeIndex > dataNodes.size()) {
      throw new IndexOutOfBoundsException();
    }
    FSDatasetInterface dataSet = dataNodes.get(dataNodeIndex).datanode.getFSDataset();
    if (!(dataSet instanceof SimulatedFSDataset)) {
      throw new IOException("injectBlocks is valid only for SimilatedFSDataset");
    }
    String bpid = getNamesystem().getBlockPoolId();
    SimulatedFSDataset sdataset = (SimulatedFSDataset) dataSet;
    sdataset.injectBlocks(bpid, blocksToInject);
    dataNodes.get(dataNodeIndex).datanode.scheduleAllBlockReport(0);
  }

  /**
   * Multiple-NameNode version of {@link #injectBlocks(Iterable[])}.
   */
  public void injectBlocks(int nameNodeIndex, int dataNodeIndex,
      Iterable<Block> blocksToInject) throws IOException {
    if (dataNodeIndex < 0 || dataNodeIndex > dataNodes.size()) {
      throw new IndexOutOfBoundsException();
    }
    FSDatasetInterface dataSet = dataNodes.get(dataNodeIndex).datanode.getFSDataset();
    if (!(dataSet instanceof SimulatedFSDataset)) {
      throw new IOException("injectBlocks is valid only for SimilatedFSDataset");
    }
    String bpid = getNamesystem(nameNodeIndex).getBlockPoolId();
    SimulatedFSDataset sdataset = (SimulatedFSDataset) dataSet;
    sdataset.injectBlocks(bpid, blocksToInject);
    dataNodes.get(dataNodeIndex).datanode.scheduleAllBlockReport(0);
  }

  /**
   * This method is valid only if the data nodes have simulated data
   * @param blocksToInject - blocksToInject[] is indexed in the same order as the list 
   *             of datanodes returned by getDataNodes()
   * @throws IOException
   *             if not simulatedFSDataset
   *             if any of blocks already exist in the data nodes
   *             Note the rest of the blocks are not injected.
   */
  public void injectBlocks(Iterable<Block>[] blocksToInject)
      throws IOException {
    if (blocksToInject.length >  dataNodes.size()) {
      throw new IndexOutOfBoundsException();
    }
    for (int i = 0; i < blocksToInject.length; ++i) {
     injectBlocks(i, blocksToInject[i]);
    }
  }

  /**
   * Set the softLimit and hardLimit of client lease periods
   */
  public void setLeasePeriod(long soft, long hard) {
    NameNodeAdapter.setLeasePeriod(getNamesystem(), soft, hard);
  }
  
  public void setWaitSafeMode(boolean wait) {
    this.waitSafeMode = wait;
  }

  /**
   * Returns the current set of datanodes
   */
  DataNode[] listDataNodes() {
    DataNode[] list = new DataNode[dataNodes.size()];
    for (int i = 0; i < dataNodes.size(); i++) {
      list[i] = dataNodes.get(i).datanode;
    }
    return list;
  }

  /**
   * Access to the data directory used for Datanodes
   */
  public String getDataDirectory() {
    return data_dir.getAbsolutePath();
  }

  /**
   * Get the base directory for this MiniDFS instance.
   * <p/>
   * Within the MiniDFCluster class and any subclasses, this method should be
   * used instead of {@link #getBaseDirectory()} which doesn't support
   * configuration-specific base directories.
   * <p/>
   * First the Configuration property {@link #HDFS_MINIDFS_BASEDIR} is fetched.
   * If non-null, this is returned.
   * If this is null, then {@link #getBaseDirectory()} is called.
   * @return the base directory for this instance.
   */
  protected String determineDfsBaseDir() {
    String dfsdir = conf.get(HDFS_MINIDFS_BASEDIR, null);
    if (dfsdir == null) {
      dfsdir = getBaseDirectory();
    }
    return dfsdir;
  }

  /**
   * Get the base directory for any DFS cluster whose configuration does
   * not explicitly set it. This is done by retrieving the system property
   * {@link #PROP_TEST_BUILD_DATA} (defaulting to "build/test/data" ),
   * and returning that directory with a subdir of /dfs.
   * @return a directory for use as a miniDFS filesystem.
   */
  public static String getBaseDirectory() {
    return System.getProperty(PROP_TEST_BUILD_DATA, "build/test/data") + "/dfs/";
  }

  /**
   * Get a storage directory for a datanode in this specific instance of
   * a MiniCluster.
   *
   * @param dnIndex datanode index (starts from 0)
   * @param dirIndex directory index (0 or 1). Index 0 provides access to the
   *          first storage directory. Index 1 provides access to the second
   *          storage directory.
   * @return Storage directory
   */
  public File getInstanceStorageDir(int dnIndex, int dirIndex) {
    return new File(base_dir, getStorageDirPath(dnIndex, dirIndex));
  }

  /**
   * Get a storage directory for a datanode. There are two storage directories
   * per datanode:
   * <ol>
   * <li><base directory>/data/data<2*dnIndex + 1></li>
   * <li><base directory>/data/data<2*dnIndex + 2></li>
   * </ol>
   * 
   * @param dnIndex datanode index (starts from 0)
   * @param dirIndex directory index (0 or 1). Index 0 provides access to the
   *          first storage directory. Index 1 provides access to the second
   *          storage directory.
   * @return Storage directory
   */
  public static File getStorageDir(int dnIndex, int dirIndex) {
    return new File(getBaseDirectory(), getStorageDirPath(dnIndex, dirIndex));
  }

  /**
   * Calculate the DN instance-specific path for appending to the base dir
   * to determine the location of the storage of a DN instance in the mini cluster
   * @param dnIndex datanode index
   * @param dirIndex directory index (0 or 1).
   * @return
   */
  private static String getStorageDirPath(int dnIndex, int dirIndex) {
    return "data/data" + (2 * dnIndex + 1 + dirIndex);
  }

  /**
   * Get current directory corresponding to the datanode as defined in
   * (@link Storage#STORAGE_DIR_CURRENT}
   * @param storageDir the storage directory of a datanode.
   * @return the datanode current directory
   */
  public static String getDNCurrentDir(File storageDir) {
    return storageDir + "/" + Storage.STORAGE_DIR_CURRENT + "/";
  }
  
  /**
   * Get directory corresponding to block pool directory in the datanode
   * @param storageDir the storage directory of a datanode.
   * @return the block pool directory
   */
  public static String getBPDir(File storageDir, String bpid) {
    return getDNCurrentDir(storageDir) + bpid + "/";
  }
  /**
   * Get directory relative to block pool directory in the datanode
   * @param storageDir
   * @return current directory
   */
  public static String getBPDir(File storageDir, String bpid, String dirName) {
    return getBPDir(storageDir, bpid) + dirName + "/";
  }
  
  /**
   * Get finalized directory for a block pool
   * @param storageDir storage directory
   * @param bpid Block pool Id
   * @return finalized directory for a block pool
   */
  public static File getRbwDir(File storageDir, String bpid) {
    return new File(getBPDir(storageDir, bpid, Storage.STORAGE_DIR_CURRENT)
        + DataStorage.STORAGE_DIR_RBW );
  }
  
  /**
   * Get finalized directory for a block pool
   * @param storageDir storage directory
   * @param bpid Block pool Id
   * @return finalized directory for a block pool
   */
  public static File getFinalizedDir(File storageDir, String bpid) {
    return new File(getBPDir(storageDir, bpid, Storage.STORAGE_DIR_CURRENT)
        + DataStorage.STORAGE_DIR_FINALIZED );
  }
  
  /**
   * Get file correpsonding to a block
   * @param storageDir storage directory
   * @param blk block to be corrupted
   * @return file corresponding to the block
   */
  public static File getBlockFile(File storageDir, ExtendedBlock blk) {
    return new File(getFinalizedDir(storageDir, blk.getBlockPoolId()), 
        blk.getBlockName());
  }

  /**
   * Shut down a cluster if it is not null
   * @param cluster cluster reference or null
   */
  public static void shutdownCluster(MiniDFSCluster cluster) {
    if (cluster != null) {
      cluster.shutdown();
    }
  }
  
  /**
   * Get all files related to a block from all the datanodes
   * @param block block for which corresponding files are needed
   */
  public File[] getAllBlockFiles(ExtendedBlock block) {
    if (dataNodes.size() == 0) return new File[0];
    ArrayList<File> list = new ArrayList<File>();
    for (int i=0; i < dataNodes.size(); i++) {
      File blockFile = getBlockFile(i, block);
      if (blockFile != null) {
        list.add(blockFile);
      }
    }
    return list.toArray(new File[list.size()]);
  }
  
  /**
   * Get files related to a block for a given datanode
   * @param dnIndex Index of the datanode to get block files for
   * @param block block for which corresponding files are needed
   */
  public static File getBlockFile(int dnIndex, ExtendedBlock block) {
    // Check for block file in the two storage directories of the datanode
    for (int i = 0; i <=1 ; i++) {
      File storageDir = MiniDFSCluster.getStorageDir(dnIndex, i);
      File blockFile = getBlockFile(storageDir, block);
      if (blockFile.exists()) {
        return blockFile;
      }
    }
    return null;
  }
  
  /**
   * Throw an exception if the MiniDFSCluster is not started with a single
   * namenode
   */
  private void checkSingleNameNode() {
    if (nameNodes.length != 1) {
      throw new IllegalArgumentException("Namenode index is needed");
    }
  }

  /**
   * Add a namenode to a federated cluster and start it. Configuration of
   * datanodes in the cluster is refreshed to register with the new namenode.
   * 
   * @return newly started namenode
   */
  public NameNode addNameNode(Configuration conf, int namenodePort)
      throws IOException {
    if(!federation)
      throw new IOException("cannot add namenode to non-federated cluster");

    int nnIndex = nameNodes.length;
    int numNameNodes = nameNodes.length + 1;
    NameNodeInfo[] newlist = new NameNodeInfo[numNameNodes];
    System.arraycopy(nameNodes, 0, newlist, 0, nameNodes.length);
    nameNodes = newlist;
    String nameserviceId = NAMESERVICE_ID_PREFIX + (nnIndex + 1);
    
    String nameserviceIds = conf.get(DFS_FEDERATION_NAMESERVICES);
    nameserviceIds += "," + nameserviceId;
    conf.set(DFS_FEDERATION_NAMESERVICES, nameserviceIds);
  
    String nnId = null;
    initNameNodeAddress(conf, nameserviceId,
        new NNConf(nnId).setIpcPort(namenodePort));
    initNameNodeConf(conf, nameserviceId, nnId, true, nnIndex);
    createNameNode(nnIndex, conf, numDataNodes, true, null, null,
        nameserviceId, nnId);

    // Refresh datanodes with the newly started namenode
    for (DataNodeProperties dn : dataNodes) {
      DataNode datanode = dn.datanode;
      datanode.refreshNamenodes(conf);
    }

    // Wait for new namenode to get registrations from all the datanodes
    waitActive(nnIndex);
    return nameNodes[nnIndex].nameNode;
  }
  
  private int getFreeSocketPort() {
    int port = 0;
    try {
      ServerSocket s = new ServerSocket(0);
      port = s.getLocalPort();
      s.close();
      return port;
    } catch (IOException e) {
      // Could not get a free port. Return default port 0.
    }
    return port;
  }
  
  private void setupDatanodeAddress(Configuration conf, boolean setupHostsFile,
                           boolean checkDataNodeAddrConfig) throws IOException {
    if (setupHostsFile) {
      String hostsFile = conf.get(DFS_HOSTS, "").trim();
      if (hostsFile.length() == 0) {
        throw new IOException("Parameter dfs.hosts is not setup in conf");
      }
      // Setup datanode in the include file, if it is defined in the conf
      String address = "127.0.0.1:" + getFreeSocketPort();
      if (checkDataNodeAddrConfig) {
        conf.setIfUnset(DFS_DATANODE_ADDRESS_KEY, address);
      } else {
        conf.set(DFS_DATANODE_ADDRESS_KEY, address);
      }
      addToFile(hostsFile, address);
      LOG.info("Adding datanode " + address + " to hosts file " + hostsFile);
    } else {
      if (checkDataNodeAddrConfig) {
        conf.setIfUnset(DFS_DATANODE_ADDRESS_KEY, "127.0.0.1:0");
        conf.setIfUnset(DFS_DATANODE_HTTP_ADDRESS_KEY, "127.0.0.1:0");
        conf.setIfUnset(DFS_DATANODE_IPC_ADDRESS_KEY, "127.0.0.1:0");
      } else {
        conf.set(DFS_DATANODE_ADDRESS_KEY, "127.0.0.1:0");
        conf.set(DFS_DATANODE_HTTP_ADDRESS_KEY, "127.0.0.1:0");
        conf.set(DFS_DATANODE_IPC_ADDRESS_KEY, "127.0.0.1:0");
      }
    }
  }
  
  private void addToFile(String p, String address) throws IOException {
    File f = new File(p);
    f.createNewFile();
    PrintWriter writer = new PrintWriter(new FileWriter(f, true));
    try {
      writer.println(address);
    } finally {
      writer.close();
    }
  }
}<|MERGE_RESOLUTION|>--- conflicted
+++ resolved
@@ -751,33 +751,15 @@
                      operation == StartupOption.FORMAT ||
                      operation == StartupOption.REGULAR) ?
       new String[] {} : new String[] {operation.getName()};
-<<<<<<< HEAD
     NameNode nn =  NameNode.createNameNode(args, conf);
     
     // After the NN has started, set back the bound ports into
     // the conf
     conf.set(DFSUtil.addKeySuffixes(
-        DFS_NAMENODE_RPC_ADDRESS_KEY, nameserviceId, nnId), NameNode
+        DFS_NAMENODE_RPC_ADDRESS_KEY, nameserviceId, nnId), NetUtils
         .getHostPortString(nn.getNameNodeAddress()));
     conf.set(DFSUtil.addKeySuffixes(
-        DFS_NAMENODE_HTTP_ADDRESS_KEY, nameserviceId, nnId), NameNode
-=======
-    return NameNode.createNameNode(args, conf);
-  }
-  
-  private void createFederatedNameNode(int nnIndex, Configuration conf,
-      int numDataNodes, boolean manageNameDfsDirs, boolean format,
-      StartupOption operation, String clusterId, String nameserviceId)
-      throws IOException {
-    conf.set(DFS_FEDERATION_NAMESERVICE_ID, nameserviceId);
-    NameNode nn = createNameNode(nnIndex, conf, numDataNodes, manageNameDfsDirs,
-        format, operation, clusterId);
-    conf.set(DFSUtil.getNameServiceIdKey(
-        DFS_NAMENODE_RPC_ADDRESS_KEY, nameserviceId), NetUtils
-        .getHostPortString(nn.getNameNodeAddress()));
-    conf.set(DFSUtil.getNameServiceIdKey(
-        DFS_NAMENODE_HTTP_ADDRESS_KEY, nameserviceId), NetUtils
->>>>>>> b57260f8
+        DFS_NAMENODE_HTTP_ADDRESS_KEY, nameserviceId, nnId), NetUtils
         .getHostPortString(nn.getHttpAddress()));
     DFSUtil.setGenericConf(conf, nameserviceId, nnId,
         DFS_NAMENODE_HTTP_ADDRESS_KEY);
