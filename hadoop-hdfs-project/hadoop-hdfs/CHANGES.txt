--- conflicted
+++ resolved
@@ -88,15 +88,13 @@
     HDFS-9311. Support optional offload of NameNode HA service health checks to
     a separate RPC server. (cnauroth)
 
-<<<<<<< HEAD
     HDFS-8887. Expose storage type and storage ID in BlockLocation. (wang)
 
     HDFS-8512. WebHDFS : GETFILESTATUS should return LocatedBlock with storage
     type info. (xyao)
-=======
+
     HDFS-7483. Display information per tier on the Namenode UI.
     (Benoy Antony and wheat9 via wheat9)
->>>>>>> 756da287
 
   OPTIMIZATIONS
 
