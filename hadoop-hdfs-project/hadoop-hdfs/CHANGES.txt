--- conflicted
+++ resolved
@@ -41,8 +41,6 @@
     HDFS-5186. TestFileJournalManager fails on Windows due to file handle leaks.
     (Chuan Liu via cnauroth)
 
-<<<<<<< HEAD
-=======
     HDFS-5031. BlockScanner scans the block multiple times. (Vinay via Arpit
     Agarwal)
 
@@ -51,7 +49,6 @@
     HDFS-5265. Namenode fails to start when dfs.https.port is unspecified.
     (Haohui Mai via jing9)
 
->>>>>>> a4fb1fd0
 Release 2.1.1-beta - 2013-09-23
 
   INCOMPATIBLE CHANGES
