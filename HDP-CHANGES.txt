--- conflicted
+++ resolved
@@ -48,14 +48,11 @@
     BUG-17817. Initialization error during Hive MiniTez tests. (Arpit
     Agarwal)
 
-<<<<<<< HEAD
-=======
     BUG-17913. BlockManager#invalidateWork should print logs outside the lock.
     (Port of HDFS-4052 from Apache branch-2.4 by Arpit Agarwal).
 
     BUG-17911. InvalidateBlocks is inconsistent in usage of DatanodeUuid and
     StorageID - Merge HDFS-6362 from Apache branch-2.4. (Arpit Agarwal)
 
->>>>>>> 2d8ee56c
     HDFS-27. HDFS CLI with --config set to default config complains log file not
     found error. (cnauroth)
