Changes only in Hortonworks github and not in hadoop-2.7.1 and hence not covered
by CHANGES.txt.

  INCOMPATIBLE CHANGES

  NEW FEATURES

    HDFS-8008. Support client-side back off when the datanodes are congested.
    (wheat9)

    HDFS-6581. Support for writing to single replica in RAM. Applied
    HDFS-6581.merge.15.patch to Champlain. This is a consolidated patch
    containing all feature changes and was applied to trunk. (Multiple
    contributors via Arpit Agarwal)

    HDFS-8009. Signal congestion on the DataNode. (wheat9)

    BUG-26128/YARN-2571 RM to support YARN registry

    YARN-3345. Add non-exclusive node label API. (Wangda Tan via jianhe)

    YARN-3365. Enhanced NodeManager to support using the 'tc' tool via
    container-executor for outbound network traffic control. (Sidharta Seethana
    via vinodkv)

    YARN-1376. NM need to notify the log aggregation status to RM through
    heartbeat. (Xuan Gong via junping_du)

    YARN-3348. Add a 'yarn top' tool to help understand cluster usage. (Varun
    Vasudev via jianhe)

    YARN-3347. Improve YARN log command to get AMContainer logs as well as
    running containers logs. (Xuan Gong via junping_du)

    YARN-3443. Create a 'ResourceHandler' subsystem to ease addition of support
    for new resource types on the NM. (Sidharta Seethana via junping_du)

    YARN-3361. CapacityScheduler side changes to support non-exclusive node
    labels. (Wangda Tan via jianhe)

    YARN-3318. Create Initial OrderingPolicy Framework and FifoOrderingPolicy.
    (Craig Welch via wangda)

    YARN-3326. Support RESTful API for getLabelsToNodes. (Naganarasimha G R
    via ozawa)

    YARN-3354. Add node label expression in ContainerTokenIdentifier to support
    RM recovery. (Wangda Tan via jianhe)

    YARN-1402. Update related Web UI and CLI with exposing client API to check
    log aggregation status. (Xuan Gong via junping_du)

    YARN-3463. Integrate OrderingPolicy Framework with CapacityScheduler.
    (Craig Welch via wangda)

    YARN-3410. YARN admin should be able to remove individual application
    records from RMStateStore. (Rohith Sharmaks via wangda)

    YARN-3225. New parameter of CLI for decommissioning node gracefully in
    RMAdmin CLI. (Devaraj K via junping_du)

    YARN-3366. Enhanced NodeManager to support classifying/shaping outgoing
    network bandwidth traffic originating from YARN containers (Sidharta Seethana
    via vinodkv)

    YARN-3319. Implement a FairOrderingPolicy. (Craig Welch via wangda)

    YARN-2498. Respect labels in preemption policy of capacity scheduler for
    inter-queue preemption. (Wangda Tan via jianhe)

    YARN-2619. Added NodeManager support for disk io isolation through cgroups.
    (Varun Vasudev and Wei Yan via vinodkv)

    YARN-3448. Added a rolling time-to-live LevelDB timeline store implementation.
    (Jonathan Eagles via zjshen)

    YARN-3541. Add version info on timeline service / generic history web UI
    and REST API. (Zhijie Shen via xgong)

    YARN-3505. Node's Log Aggregation Report with SUCCEED should not cached in
    RMApps. (Xuan Gong via junping_du)

    HDFS-8155. Support OAuth2 in WebHDFS. (jghoman)

    HDFS-9184. Logging HDFS operation's caller context into audit logs.
    (Mingliang Liu via jitendra)

    BUG-46647. Enable caller context feature by default. (Mingliang liu)

    HDFS-8656. Preserve compatibility of ClientProtocol#rollingUpgrade after
    finalization.

    HDFS-9426. Rollingupgrade finalization is not backward compatible.

    HDFS-9239. DataNode Lifeline Protocol: an alternative protocol for
    reporting DataNode liveness. Contributed by Chris Nauroth.

    HADOOP-13065. Add a new interface for retrieving FS and FC Statistics
    (Mingliang Liu via cmccabe)

    HDFS-9764. DistCp doesn't print value for several arguments including
    -numListstatusThreads. (Wei-Chiu Chuang via Yongjun Zhang)

    HDFS-10397. Distcp should ignore -delete option if -diff option is provided
    instead of exiting. (Mingliang Liu via Jing Zhao)

ATS V1.5:

    YARN-4233. YARN Timeline Service plugin: ATS v1.5 (Multiple contributors)

    Port YARN-3942(ATS V1.5) patch into 2.3-maint, which include the previous
    YARN-3360 Commits to fix the dependency.

    RMP-6306. HDFS-9214. Support reconfiguring
    dfs.datanode.balance.max.concurrent.moves without DN restart (Xiaobing
    Zhou)

    RMP-6306. HDFS-9414. Refactor reconfiguration of ClientDatanodeProtocol for
    reusability (Xiaobing Zhou)

    RMP-6306. HDFS-9094. Add command line option to ask NameNode reload
    configuration. (Xiaobing Zhou)

    RMP-6306. HDFS-1477. Support reconfiguring dfs.heartbeat.interval and
    dfs.namenode.heartbeat.recheck-interval without NN restart (Xiaobing Zhou)

    RMP-6306. HDFS-9349. Support reconfiguring fs.protected.directories without
    NN restart (Xiaobing Zhou)

    RMP-6306. HDFS-10209. Support enable caller context in HDFS namenode audit
    log without restart namenode (Xiaobing Zhou)

    RMP-5369. HADOOP-12909. Change ipc.Client to support asynchronous calls
    (Xiaobing Zhou)

    RMP-6306. HDFS-10207. Support enable Hadoop IPC backoff without namenode
    restart (Xiaobing Zhou)

    RMP-5369. HDFS-10224. Implement asynchronous rename for
    DistributedFileSystem (Xiaobing Zhou)

    RMP-5369. HADOOP-12957. Limit the number of outstanding async calls
    (Xiaobing Zhou)

    RMP-5369. HDFS-10346. Implement asynchronous setPermission/setOwner for
    DistributedFileSystem (Xiaobing Zhou)

    BUG-58017. HDFS-10390. Implement asynchronous setAcl/getAclStatus for
    DistributedFileSystem (Xiaobing Zhou)

  IMPROVEMENTS

    BUG-60735. HDFS-9721. Allow Delimited PB OIV tool to run upon fsimage that
    contains INodeReference (Xiao Chen)

    BUG-60272. HADOOP-12189. Improve CallQueueManager#swapQueue to make queue
    elements drop nearly impossible. (zhihai xu)

    BUG-50479. HADOOP-12672. RPC timeout should not override IPC ping interval
    (Masatake Iwasaki)

    HADOOP-10597. RPC Server signals backoff to clients when all request queues
    are full. (Ming Ma via Arpit Agarwal)

    YARN-1880. Cleanup TestApplicationClientProtocolOnHA (ozawa via harsh)

    YARN-3243. CapacityScheduler should pass headroom from parent to children
    to make sure ParentQueue obey its capacity limits. (Wangda Tan via jianhe)

    YARN-3356. Capacity Scheduler FiCaSchedulerApp should use ResourceUsage to
    track used-resources-by-label. (Wangda Tan via jianhe)

    YARN-2868. FairScheduler: Metric for latency to allocate first container
    for an application. (Ray Chiang via kasha)

    YARN-3397. yarn rmadmin should skip -failover. (J.Andreina via kasha)

    YARN-2495. Allow admin specify labels from each NM (Distributed
    configuration for node label). (Naganarasimha G R via wangda)

    YARN-3248. Display count of nodes blacklisted by apps in the web UI. (Varun
    Vasudev via xgong)

    YARN-2901. Add errors and warning metrics page to RM, NM web UI. (Varun
    Vasudev via wangda)

    YARN-3294. Allow dumping of Capacity Scheduler debug logs via web UI for a
    fixed time period. (Varun Vasudev via xgong)

    YARN-3293. Track and display capacity scheduler health metrics in web UI.
    (Varun Vasudev via xgong)

    YARN-3394. Enrich WebApplication proxy documentation. (Naganarasimha G R
    via jianhe)

    YARN-3404. Display queue name on application page. (Ryu Kobayashi via
    jianhe)

    YARN-2696. Queue sorting in CapacityScheduler should consider node label.
    (Wangda Tan via jianhe)

    YARN-3451. Display attempt start time and elapsed time on the web UI.
    (Rohith Sharmaks via jianhe)

    YARN-3494. Expose AM resource limit and usage in CS QueueMetrics. (Rohith
    Sharmaks via jianhe)

    YARN-3503. Expose disk utilization percentage and bad local and log dir
    counts in NM metrics. (Varun Vasudev via jianhe)

    YARN-3511. Add errors and warnings page to ATS. (Varun Vasudev via xgong)

    YARN-3406. Display count of running containers in the RM's Web UI. (Ryu
    Kobayashi via ozawa)

    YARN-3593. Add label-type and Improve "DEFAULT_PARTITION" in Node Labels
    Page. (Naganarasimha G R via wangda)

    YARN-3362. Add node label usage in RM CapacityScheduler web UI.
    (Naganarasimha G R via wangda)

    YARN-3565. NodeHeartbeatRequest/RegisterNodeManagerRequest should use
    NodeLabel object instead of String. (Naganarasimha G R via wangda)

    YARN-3583. Support of NodeLabel object instead of plain String in
    YarnClient side. (Sunil G via wangda)

    YARN-3581. Deprecate -directlyAccessNodeLabelStore in RMAdminCLI.
    (Naganarasimha G R via wangda)

    YARN-3700. Made generic history service load a number of latest
    applications according to the parameter or the configuration. (Xuan Gong
    via zjshen)

    BUG-42254. HDFS-8880. NameNode metrics logging. (Arpit Agarwal)

    BUG-43161. HDFS-4185. Add a metric for number of active leases (Rakesh R
    via raviprak)

    HDFS-8983. NameNode support for protected directories. (Arpit Agarwal)

    BUG-43225. HDFS-8435. Support CreateFlag in WebHDFS. (Jakob Homan via
    cdouglas)

    BUG-43612. computeReplicationWork does not record all failure paths. (Arpit
    Agarwal)

    HADOOP-11960. Enable Azure-Storage Client Side logging. (Dushyanth via
    cnauroth)

    HADOOP-10597. RPC Server signals backoff to clients when all request queues
    are full. (Ming Ma via Arpit Agarwal)

    HADOOP-12325. RPC Metrics : Add the ability track and log slow RPCs. (Anu
    Engineer via xyao)

    HADOOP-12358. Add -safely flag to rm to prompt when deleting many files.
    (xyao via wang)

    BUG-45012/HADOOP-12787. KMS SPNEGO sequence does not work with WEBHDFS.
    (xyao)

    HDFS-8432. Introduce a minimum compatible layout version to allow downgrade
    in more rolling upgrade use cases. (cnauroth)

    HDFS-4396. Add START_MSG/SHUTDOWN_MSG for ZKFC (Liang Xie via harsh)

    HDFS-6860. BlockStateChange logs are too noisy. (Chang Li and xyao via
    xyao)

    HDFS-8549. Abort the balancer if an upgrade is in progress. (wang)

    HDFS-8818. Changes the global moveExecutor to per datanode executors and
    changes MAX_SIZE_TO_MOVE to be configurable.  (szetszwo)

    HDFS-8824. Do not use small blocks for balancing the cluster.  (szetszwo)

    HDFS-8883. NameNode Metrics : Add FSNameSystem lock Queue Length. (Anu
    Engineer via xyao)

    HDFS-8278. When computing max-size-to-move in Balancer, count only the
    storage with remaining >= default block size.  (szetszwo)

    HDFS-8826. In Balancer, add an option to specify the source node list so
    that balancer only selects blocks to move from those nodes.  (szetszwo)

    HDFS-8911. NameNode Metric : Add Editlog counters as a JMX metric. (Anu
    Engineer via Arpit Agarwal)

    HDFS-7923. The DataNodes should rate-limit their full block reports by
    asking the NN on heartbeat messages (cmccabe)

    HDFS-8983. NameNode support for protected directories. (Arpit Agarwal)

    HDFS-8046. Allow better control of getContentSummary (kihwal)

    HDFS-8797. WebHdfsFileSystem creates too many connections for pread.
    (jing9)

    HDFS-8180. AbstractFileSystem Implementation for WebHdfs. (snayak via
    jghoman)

    YARN-4082. Container shouldn't be killed when node's label updated.
    Contributed by Wangda Tan.

    Backport, YARN-3197. Confusing log generated by CapacityScheduler (wangda)

    BUG-44387 Disable container stats publish to ATS by default

    YARN-3978. Configurably turn off the saving of container info in Generic
    AHS (Eric Payne via jeagles)

    YARN-4149. yarn logs -am should provide an option to fetch all the log
    files. Contributed by Varun Vasudev

    YARN-2513 Host framework UIs in YARN for use with the ATS Note: Patch is in
    progress

    YARN-2513 Host framework UIs in YARN for use with the ATS Note: Patch is in
    progress (Committing this patch to keep the 2.3-maint branch consistent
    with 2.2-maint. This commit uses the YARN-2513.v3.patch from Apache JIRA.
    The original issues is not yet closed, therefore future
    backporting/rebasing may be necessary.)

    YARN-4101. RM should print alert messages if Zookeeper and Resourcemanager
    gets connection issue. Contributed by Xuan Gong

    YARN-3360. Add JMX metrics to TimelineDataManager (Jason Lowe via jeagles)

    Merge pull request #4 from hortonworks/hadoop_vijayk_BUG-39629

    BUG-40753. Add auth-filter in NM by default

    YARN-3579. CommonNodeLabelsManager should support NodeLabel instead of
    string label name when getting node-to-label/label-to-label mappings.
    (Sunil G via wangda)

    YARN-3357. Move TestFifoScheduler to FIFO package. Contributed by Rohith
    Sharmaks.

    BUG-34399 Enable yarn recovery by default in Windows Onprem

    RMP-3532. HDFS-7858. Improve HA Namenode Failover detection on the client.
    (Arun Suresh)

    YARN-3727. For better error recovery, check if the directory exists before
    using it for localization. Contributed by Zhihai Xu

    HDFS-7928. Scanning blocks from disk during rolling upgrade startup takes a
    lot of time if disks are busy. Contributed by Rushabh Shah.

    BUG-45423. HDFS-9112. Improve error message for Haadmin when multiple name
    service IDs are configured. Contributed by Anu Engineer.

    HDFS-8965. Harden edit log reading code against out of memory errors
    (cmccabe)

    HADOOP-12350. WASB Logging: Improve WASB Logging around deletes, reads and
    writes. Contributed by Dushyanth.

    HDFS-4015. Safemode should count and report orphaned blocks. (Contributed
    by Anu Engineer)

    YARN-3480. Remove attempts that are beyond max-attempt limit from state
    store. Contributed by Jun Gong

    YARN-4584. RM startup failure when AM attempts greater than max-attempts.
    (Bibin A Chundatt via rohithsharmaks)

    YARN-4497. RM might fail to restart when recovering apps whose attempts
    are missing. (Jun Gong via rohithsharmaks)

    BUG-52450. HDFS-9790. HDFS Balancer should exit with a proper message if
    upgrade is not finalized (Xiaobing Zhou via Arpit Agarwal)

    HDFS-9839. Reduce verbosity of processReport logging. (Arpit Agarwal)

    HDFS-9906. Remove spammy log spew when a datanode is restarted.
    (Contributed by Brahma Reddy Battula)

    HDFS-9726. Refactor IBR code to a new class.  (szetszwo)

    HDFS-9710. DN can be configured to send block receipt IBRs in batches.
    (szetszwo)

    BUG-54690. HADOOP-12161. Add getStoragePolicy API to the FileSystem interface
    (Brahma Reddy Battula via Arpit Agarwal)

    BUG-54691. HDFS-8815. DFS getStoragePolicy implementation using single RPC call
    (Surendra Singh Lilhore via Vinayakumar B)

    BUG-51798. HDFS-9534. Add CLI command to clear storage policy from a path.
    (Xiaobing Zhou via Arpit Agarwal)

    HADOOP-12825. Log slow name resolutions.
    (Sidharta Seethana via stevel)

    RMP-6306. HDFS-8582. Support getting a list of reconfigurable config properties
    and do not generate spurious reconfig warnings (Lei (Eddy) Xu)

    HDFS-10312. Large block reports may fail to decode at NameNode due to 64 MB
    protobuf maximum length restriction. Contributed by Chris Nauroth.

    BUG-56634. HADOOP-13011. Clearly Document the Password Details for Keystore-based
    Credential Providers (Larry McCay)

    BUG-56634. HADOOP-11717. Add Redirecting WebSSO behavior with JWT Token in Hadoop Auth
    (Larry McCay)

    BUG-57081. HDFS-10341. Add a metric to expose the timeout number of pending
    replication blocks (Akira AJISAKA)

    YARN-5294. Pass remote ip address down to YarnAuthorizationProvider. (jianhe)

    HADOOP-13305. Define common statistics names across schemes. Contributed by
    Mingliang Liu.

    HADOOP-13280. FileSystemStorageStatistics#getLong(“readOps“) should return
    readOps + largeReadOps (Mingliang Liu via cmccabe)

    HADOOP-13283. Support reset operation for new global storage statistics
    and per FS storage stats. Contributed by Mingliang Liu.

    HDFS-10440. Improve DataNode web UI (Contributed by Weiwei Yang)

    HADOOP-13263 . Reload cached groups in background after expiry.
    (Contributed bt Stephen O'Donnell)

    HDFS-8831 . Trash Support for deletion in HDFS encryption zone. Contributed
    by Xiaoyu Yao.

    HDFS-9259 . Make SO_SNDBUF size configurable at DFSClient side for hdfs
    write scenario. (Contributed by Mingliang Liu)

    HADOOP-12291 . Add support for nested groups in LdapGroupsMapping.
    Contributed by Esther Kundin.

    HADOOP-13105 . Support timeouts in LDAP queries in LdapGroupsMapping.
    Contributed by Mingliang Liu.

    HADOOP-12782 . Faster LDAP group name resolution with ActiveDirectory.
    Contributed by Wei-Chiu Chuang

    HDFS-10493. Add links to datanode web UI in namenode datanodes page.
    Contributed by Weiwei Yang.

    HDFS-9941. Do not log StandbyException on NN, other minor logging fixes.
    (Arpit Agarwal)

  OPTIMIZATIONS

    HDFS-8867. Enable optimized block reports. (Daryn Sharp via jing9)

    HDFS-8856. Make LeaseManager#countPath O(1). (Arpit Agarwal)

    HADOOP-12317. Applications fail on NM restart on some linux distro
    because NM container recovery declares AM container as LOST (adhoot via rkanter)

    HADOOP-7713. dfs -count -q should label output column (Jonathan Allen
    via aw)

    HADOOP-11772. RPC Invoker relies on static ClientCache which has
    synchronized(this) blocks. (wheat9)

    HDFS-10335 Mover$Processor#chooseTarget() always chooses the first matching
    target storage group.  Contributed by  Mingliang Liu

    BUG-58017. HADOOP-13168. Support Future.get with timeout in ipc async calls
    (Tsz Wo Nicholas Sze)

    HADOOP-10035. Cleanup TestFilterFileSystem. Contributed by Suresh Srinivas.

    BUG-58017. HDFS-10431. Refactor and speedup TestAsyncDFSRename (Xiaobing Zhou)

    HDFS-8578 . On upgrade, Datanode should process all storage/data dirs in
    parallel.  Contributed by vinayakumarb and szetszwo.

  BUG FIXES

    BUG-66654. HADOOP-13546. Override equals and hashCode to avoid connection leakage
    (Xiaobing Zhou)

    BUG-62442. HADOOP-13351. TestDFSClientSocketSize buffer size tests are flaky
    (Aaron Fabbri)

    BUG-60497. HDFS-10437. ReconfigurationProtocol not covered by
    HDFSPolicyProvider. (Arpit Agarwal)

    BUG-60277. HDFS-10291. TestShortCircuitLocalRead failing
    (Steve Loughran)

    BUG-60391. HADOOP-12605. Fix intermittent failure of
    TestIPC.testIpcWithReaderQueuingi (Masatake Iwasaki)

    inserted in target server principal. (mfoley)

    BUG-5700. NameNode should shut down if out of memory error occurs.
    (cnauroth)

    HDFS-27. HDFS CLI with --config set to default config complains log file
    not found error. (cnauroth)

    BUG-34216. Support downgrade before finalize in Dal. (cnauroth)

    HDFS-7890. Improve information on Top users for metrics in
    RollingWindowsManager and lower log level. (J.Andreina via Vinayakumar B)

    BUG-39584. Fix cygwin variable in shell scripts which breaks
    RollingUpgrade. (Li Lu via jing9)

    BUG-40325. Fixed a hang problem in DistributedShell. (Varun Vasudev)

    BUG-39672. Fixed RM and JHS to always add AuthenticationFilterInitializer.
    (Jian He)

    BUG-25680. Include custom version of Jetty 6 with bug fixes. Internal only
    patch.

    HDFS-8229. LAZY_PERSIST file gets deleted after NameNode restart.
    (Contributed by Surendra Singh Lilhore)

    HDFS-8276. LazyPersistFileScrubber should be disabled if scrubber interval
    configured zero. (Contributed by Surendra Singh Lilhore)

    HDFS-8152. Refactoring of lazy persist storage cases. (Arpit Agarwal)

    HDFS-8144. Split TestLazyPersistFiles into multiple tests. (Arpit Agarwal)

    HDFS-8219. setStoragePolicy with folder behavior is different after cluster
    restart. (surendra singh lilhore via Xiaoyu Yao)

    BUG-35876. nfs server does not respect --config paramater. (HADOOP-11898)

    BUG-35227 - change service argument for JobHistoryServer from custom
    jobhistoryserver to upstream historyserver

    HDFS-8232. Missing datanode counters when using Metrics2 sink interface.
    Contributed by Anu Engineer.

    BUG-5700: Adding a similar kill script for SecondaryNameNode.

    HDFS-8205. CommandFormat#parse() should not parse option as value of
    option. (Contributed by Peter Shi and Xiaoyu Yao)

    Remove change marker from CHANGES.txt

    HDFS-8211. DataNode UUID is always null in the JMX counter. (Contributed by
    Anu Engineer)

    HDFS-7990. IBR delete ack should not be delayed. Contributed by Daryn
    Sharp.

    HDFS-7645. Fix CHANGES.txt

    HDFS-7645. Rolling upgrade is restoring blocks from trash multiple times
    (Contributed by Vinayakumar B and Keisuke Ogiwara)

    HDFS-8055. NullPointerException when topology script is missing.
    Contributed by Anu Engineer.

    HDFS-7933. fsck should also report decommissioning replicas. Contributed by
    Xiaoyu Yao.

    HDFS-6666. Abort NameNode and DataNode startup if security is enabled but
    block access token is not enabled. Contributed by Vijay Bhat.

    HADOOP-11859. PseudoAuthenticationHandler fails with httpcomponents v4.4.
    Contributed by Eugene Koifman.

    HDFS-7701. Support reporting per storage type quota and usage with
    hadoop/hdfs shell. (Contributed by Peter Shi)

    HADOOP-7713. dfs -count -q should label output column (Jonathan Allen via
    aw)

    BUG-34858 RM does not start up on Windows

    BUG-33625 RM http and https use conflicting port.

    BUG-34526 Dal MSI failed to install when HA is enabled

    HDFS-8008. Support client-side back off when the datanodes are congested.
    Contributed by Haohui Mai.

    HDFS-8009. Signal congestion on the DataNode. Contributed by Haohui Mai.

    Remove old reference to Azure SDK 0.6.0.

    YARN-3305. Normalize AM resource request on app submission. (Rohith
    Sharmaks via jianhe)

    YARN-3269. Yarn.nodemanager.remote-app-log-dir could not be configured to
    fully qualified path. (Xuan Gong via junping_du)

    YARN-3383. AdminService should use "warn" instead of "info" to log
    exception when operation fails. (Li Lu via wangda)

    YARN-3425. NPE from RMNodeLabelsManager.serviceStop when
    NodeLabelsManager.serviceInit failed. (Bibin A Chundatt via wangda)

    YARN-3435. AM container to be allocated Appattempt AM container shown as
    null. (Bibin A Chundatt via xgong)

    YARN-2666. TestFairScheduler.testContinuousScheduling fails Intermittently.
    (Zhihai Xu via ozawa)

    YARN-3110. Few issues in ApplicationHistory web ui. (Naganarasimha G R via
    xgong)

    YARN-3459. Fix failiure of TestLog4jWarningErrorMetricsAppender. (Varun
    Vasudev via wangda)

    YARN-3266. RMContext#inactiveNodes should have NodeId as map key.
    (Chengbing Liu via jianhe)

    YARN-3136. Fixed a synchronization problem of
    AbstractYarnScheduler#getTransferredContainers. (Sunil G via jianhe)

    YARN-3387. Previous AM's container completed status couldn't pass to
    current AM if AM and RM restarted during the same time. (sandflee via
    jianhe)

    YARN-3530. ATS throws exception on trying to filter results without
    otherinfo. (zhijie shen via xgong)

    YARN-2740. Fix NodeLabelsManager to properly handle node label
    modifications when distributed node label configuration enabled.
    (Naganarasimha G R via wangda)

    YARN-3517. RM web ui for dumping scheduler logs should be for admins only
    (Varun Vasudev via tgraves)

    YARN-3343. Increased TestCapacitySchedulerNodeLabelUpdate#testNodeUpdate
    timeout. (Rohith Sharmaks via jianhe)

    YARN-2821. Fixed a problem that DistributedShell AM may hang if restarted.
    (Varun Vasudev via jianhe)

    YARN-3654. ContainerLogsPage web UI should not have meta-refresh. (Xuan
    Gong via jianhe)

    YARN-3552. RM Web UI shows -1 running containers for completed apps (Rohith
    via jlowe)

    YARN-3580. [JDK8] TestClientRMService.testGetLabelsToNodes fails. (Robert
    Kanter via junping_du)

    YARN-3707. RM Web UI queue filter doesn't work. (Wangda Tan via jianhe)

    YARN-3632. Ordering policy should be allowed to reorder an application when
    demand changes. (Craig Welch via jianhe)

    YARN-2821. Fixed a problem that DistributedShell AM may hang if restarted.
    (Varun Vasudev via jianhe)

    YARN-3740. Fixed the typo in the configuration name:
    APPLICATION_HISTORY_PREFIX_MAX_APPS. (Xuan Gong via zjshen)

    YARN-2019/EAR-1682. Retrospect on decision of making RM crashed if any
    exception throw in ZKRMStateStore.

    HDFS-8722. Optimize datanode writes for small writes and flushes.
    (Contributed by Kihwal Lee)

    BUG-43165. HDFS-8863. The remaining space check in
    BlockPlacementPolicyDefault is flawed. (Kihwal Lee via Yi Liu)

    BUG-43657. HDFS-8995. Flaw in registration bookeeping can make DN die on
    reconnect. (Kihwal Lee via yliu)

    BUG-43802. HDFS-9009. Send metrics logs to NullAppender by default.
    (Arpit Agarwal)

    YARN-4087. Followup fixes after YARN-2019 regarding RM behavior when
    state-store error occurs. (Jian He via xgong)

    HDFS-8767. RawLocalFileSystem.listStatus() returns null for UNIX pipefile.

    HADOOP-12304. Applications using FileContext fail with the default file
    system configured to be wasb/s3/etc. (cnauroth)

    HADOOP-11802: DomainSocketWatcher thread terminates sometimes after there
    is an I/O error during requestShortCircuitShm (cmccabe)

    HADOOP-12052 IPC client downgrades all exception types to IOE, breaks
    callers trying to use them. (Brahma Reddy Battula via stevel)

    HADOOP-12073. Azure FileSystem PageBlobInputStream does not return -1 on
    EOF. (Ivan Mitic via cnauroth)

    HADOOP-12095. org.apache.hadoop.fs.shell.TestCount fails.
    (Brahma Reddy Battula via aajisaka)

    HADOOP-8151. Error handling in snappy decompressor throws invalid
    exceptions. (Matt Foley via harsh)

    HDFS-8384. Allow NN to startup if there are files having a lease but are not
    under construction. (jing9)

    HDFS-8309. Skip unit test using DataNodeTestUtils#injectDataDirFailure() on
    Windows. (xyao)

    HDFS-7609. Avoid retry cache collision when Standby NameNode loading edits.
    (Ming Ma via jing9)

    HDFS-8431. hdfs crypto class not found in Windows.
    (Anu Engineer via cnauroth)

    HDFS-8539. Hdfs doesnt have class 'debug' in windows.
    (Anu Engineer via cnauroth)

    HDFS-8593. Calculation of effective layout version mishandles comparison to
    current layout version in storage. (cnauroth)

    HDFS-8310. Fix TestCLI.testAll "help: help for find" on Windows.
    (Kiran Kumar M R via Xiaoyu Yao)

    HDFS-7608: hdfs dfsclient newConnectedPeer has no
    write timeout (Xiaoyu Yao via Colin P. McCabe)

    HDFS-6945. BlockManager should remove a block from excessReplicateMap and
    decrement ExcessBlocks metric when the block is removed. (aajisaka)

    HDFS-8879. Quota by storage type usage incorrectly initialized upon namenode
    restart. (xyao)

    HDFS-8932. NPE thrown in NameNode when try to get TotalSyncCount metric
    before editLogStream initialization. (Surendra Singh Lilhore via xyao)

    HDFS-8311. DataStreamer.transfer() should timeout the socket InputStream.
    (Esteban Gutierrez via Yongjun Zhang)

    HDFS-8969. Clean up findbugs warnings for HDFS-8823 and HDFS-8932.
    Contributed by Anu Engineer.

    HDFS-8850. VolumeScanner thread exits with exception if there is no block
    pool to be scanned but there are suspicious blocks. (Colin Patrick McCabe
    via yliu)

    HDFS-8542. WebHDFS getHomeDirectory behavior does not match specification.
    (Kanaka Kumar Avvaru via jghoman)

    HDFS-8885. ByteRangeInputStream used in webhdfs does not override
    available(). (Shradha Revankar via aajisaka)

    HDFS-8939. Test(S)WebHdfsFileContextMainOperations failing on branch-2.
    (Chris Nauroth via jghoman)

    YARN-3885. ProportionalCapacityPreemptionPolicy doesn't preempt if queue is
    more than 2 level. (Ajith S via wangda)

    YARN-3971. Skip RMNodeLabelsManager#checkRemoveFromClusterNodeLabelsOfQueue
    on nodelabel recovery. (Bibin A Chundatt via wangda)

    YARN-3932. SchedulerApplicationAttempt#getResourceUsageReport and UserInfo
    should based on total-used-resources. (Bibin A Chundatt via wangda)

    YARN-3894. RM startup should fail for wrong CS xml NodeLabel capacity
    configuration. (Bibin A Chundatt via wangda)

    BUG-44684 Make rollingleveldb timelinestore the default for YARN

    YARN-3896. RMNode transitioned from RUNNING to REBOOTED because its
    response id has not been reset synchronously. (Jun Gong via rohithsharmaks)

    YARN-4092. Fixed UI redirection to print useful messages when both RMs are
    in standby mode. Contributed by Xuan Gong

    BUG-28508 YARN dal windows unit test failures

    YARN-3413. Changed Nodelabel attributes (like exclusivity) to be settable
    only via addToClusterNodeLabels but not changeable at runtime. (Wangda Tan
    via vinodkv)

    BUG-45264. HADOOP-12437. Allow SecurityUtil to lookup alternate hostnames.
    (Arpit Agarwal)

    BUG-45953/HADOOP-12463. Fix TestShell.testGetSignalKillCommand failure on
    windows. (Steve Loughran/Wangda Tan)

    BUG-46171. HDFS-9178. Slow datanode I/O can cause a wrong node to
    be marked bad. (Kihwal Lee)

    BUG-45762. HDFS-4366. Block Replication Policy Implementation May
    Skip Higher-Priority Blocks for Lower-Priority Blocks. (Derek Dagit
    via Kihwal Lee)

    BUG-46757. HDFS-9305. Delayed heartbeat processing causes storm of
    subsequent heartbeats. (Arpit Agarwal)

    BUG-43821/YARN-4313. Race condition in MiniMRYarnCluster when getting
    history server address. (Jian He via Xuan Gong)

    BUG-46754. HDFS-9106. Transfer failure during pipeline recovery causes
    permanent write failures. (Kihwal Lee)

    BUG-47096. HDFS-9343. Empty caller context considered invalid.
    (Mingliang Liu via Arpit Agarwal)

    HADOOP-12186. ActiveStandbyElector shouldn't call monitorLockNodeAsync
    multiple times (zhihai xu via vinayakumarb)

    BUG-47201. Fix Debian build break in DNS.java (Arpit Agarwal)

    BUG-47467. HDFS-8785. TestDistributedFileSystem is failing in trunk.
    (Xiaoyu Yao)

    BUG-47094. HDFS-4937. ReplicationMonitor can infinite-loop in
    BlockPlacementPolicyDefault#chooseRandom. (kihwal)

    BUG-26978. HDFS-6481. DatanodeManager#getDatanodeStorageInfos() should
    check the length of storageIDs. (szetszwo via Arpit Agarwal)

    MAPREDUCE-6302. (BUG-47640) Backport preempt reducers after a configurable
    timeout irrespective of headroom. (Karthik Kambatla)

    UG-46795. YARN-3467. Expose allocatedMB, allocatedVCores, and
    runningContainers metrics on running Applications in RM Web UI. (Anubhav
    Dhoot via kasha)

    BUG-46797. YARN-4285. Display resource usage as percentage of queue and
    cluster in the RM UI (Varun Vasudev via wangda)

    BUG-46839. HDFS-7725. Incorrect "nodes in service" metrics caused all
    writes to fail. (Ming Ma via wang)

    BUG-46838. HDFS-8950. NameNode refresh doesn't remove DataNodes that are
    no longer in the allowed list. (Daniel Templeton via cmccabe)

    BUG-47823. HADOOP-12049. Control http authentication cookie persistence via
    configuration. (hzlu via benoy)

    BUG-48014. HDFS-8829. Make SO_RCVBUF and SO_SNDBUF size configurable for
    DataTransferProtocol sockets and allow configuring auto-tuning.
    (He Tianye via cmccabe)

    BUG-47731. HDFS-8099. Change "DFSInputStream has been closed already"
    message to debug log level. (Charles Lamb via Colin P. McCabe)

    BUG-48071. YARN-4140. RM container allocation delayed incase of app
    submitted to Nodelabel partition. (Bibin A Chundatt via wangda)

    YARN-3751. Fixed AppInfo to check if used resources are null. (Sunil G via
    Zhijie Shen)

    BUG-48344. YARN-3849 (Too much of preemption activity causing continuos
    killing of containers across queues) to 2.3-maint. (Sunil G via wangda)

    HBASE-268. FileNotFoundException to be thrown in Open API in WASB when file
    is deleted from different process. (Dushyanth Chickabasapa via cnauroth)

    YARN-3600. AM container link is broken (on a killed application, at least)
    (Naganarasimha G R via tgraves)

    BUG-48017. YARN-4349 YARN_APPLICATION call to ATS does not have
    YARN_APPLICATION_CALLER_CONTEXT. (wangda via Jian He)

    BUG-48221. HADOOP-12577. Bump up commons-collections version to 3.2.2 to
    address a security flaw. (Wei-Chiu Chuang via vinodkv)

    BUG-47045. HDFS-7390. Provide JMX metrics per storage type. (benoy)

    BUG-47045. HDFS-7483. Display information per tier on the Namenode UI.
    (benoy and wheat9 via wheat9)

    BUG-49006. HDFS-8209. Support different number of datanode directories
    in MiniDFSCluster. (Surendra Singh Lilhore via Vinayakumar B)

    BUG-49324. HDFS-9397. Fix typo for readChecksum() LOG.warn in
    BlockSender.java. (Enrique Flores via Arpit Agarwal)

    BUG-49337. Support node label store in non-appendable file system.
    (Wangda Tan via jianhe)

    BUG-47469. [2.3] Fix TestBalancer#testBalancerWithPinnedBlocks failure on
    2.3-maint. (xyao)

    HDFS-8809. HDFS fsck reports under construction blocks as CORRUPT.
    Contributed by Jing Zhao.

    HDFS-8930. Block report lease may leak if the 2nd full block report comes
    when NN is still in safemode (Colin P. McCabe via Jing Zhao)

    HDFS-8778. TestBlockReportRateLimiting#testLeaseExpiration can deadlock.
    (Contributed by Arpit Agarwal)

    HDFS-8969. Clean up findbugs warnings for HDFS-8823 and HDFS-8932.
    (Contributed by Anu Engineer).

    HDFS-9107. Prevent NNs unrecoverable death spiral after full GC (Daryn
    Sharp via Colin P. McCabe)

    HDFS-9128. TestWebHdfsFileContextMainOperations and
    TestSWebHdfsFileContextMainOperations fail due to invalid HDFS path on
    Windows.

    HADOOP-12438. TestLocalFileSystem tests can fail on Windows after HDFS-8767
    fix for handling pipe.

    HDFS-8846. Add a unit test for INotify functionality across a layout
    version upgrade (Zhe Zhang via Colin P. McCabe)

    HADOOP-12441. Fixed kill-command behavior to work correctly across OSes by
    using bash shell built-in. Contributed by Wangda Tan.

    HDFS-9175. Change scope of 'AccessTokenProvider.getAccessToken()' and
    'CredentialBasedAccessTokenProvider.getCredential()' abstract methods to
    public. Contributed by Santhosh Nayak.

    HADOOP-12324. Better exception reporting in SaslPlainServer.   (Mike Yoder
    via stevel)

    HADOOP-12407. Test failing: hadoop.ipc.TestSaslRPC. (stevel)

    HDFS-9082. Change the log level in WebHdfsFileSystem.initialize() from INFO
    to DEBUG. Contributed by Santhosh Nayak.

    HDFS-8554. TestDatanodeLayoutUpgrade fails on Windows. Contributed by Chris
    Nauroth.

    HADOOP-12413. AccessControlList should avoid calling getGroupNames in
    isUserInList with empty groups. Contributed by Zhihai Xu.

    HADOOP-11918. Listing an empty s3a root directory throws FileNotFound.
    Contributed by Lei (Eddy) Xu.

    HADOOP-12239. StorageException complaining " no lease ID" when updating
    FolderLastModifiedTime in WASB. Contributed by Duo Xu.

    HADOOP-12089. StorageException complaining " no lease ID" when updating
    FolderLastModifiedTime in WASB. Contributed by Duo Xu.

    BUG-41223. HDFS-8696. Make the lower and higher watermark in the DN Netty
    server configurable. (Xiaobing Zhou)

    BUG-43036. HDFS-8855. Webhdfs client leaks active NameNode connections.
    (Xiaobing Zhou)

    HADOOP-11098. [JDK8] Max Non Heap Memory default changed between JDK7 and
    8.

    HDFS-9220. Reading small file (< 512 bytes) that is open for append fails
    due to incorrect checksum. Contributed by Jing Zhao.

    HDFS-9063. Correctly handle snapshot path for getContentSummary.
    Contributed by Jing Zhao.

    HDFS-9205. Do not schedule corrupt blocks for replication.  (szetszwo)

    HADOOP-12484. Single File Rename Throws Incorrectly In Potential Race
    Condition Scenarios. Contributed by Gaurav Kanade.

    HDFS-9273. ACLs on root directory may be lost after NN restart. Contributed
    by Xiao Chen.

    HADOOP-11628. SPNEGO auth does not work with CNAMEs in JDK8.  (Daryn Sharp
    via stevel).

    HDFS-9019. Adding informative message to sticky bit permission denied
    exception. Contributed by Xiaoyu Yao.

    HDFS-9142. Separating Configuration object for namenode(s) in
    MiniDFSCluster. (Siqi Li via mingma)

    HDFS-9311. Support optional offload of NameNode HA service health checks to
    a separate RPC server. Contributed by Chris Nauroth.

    HDFS-9083. Replication violates block placement policy. Contributed by
    Rushabh Shah.

    HADOOP-12533. Introduce FileNotFoundException in WASB for read and seek
    API. Contributed by Dushyanth.

    HADOOP-11685. StorageException complaining "no lease ID" during HBase
    distributed log splitting. Contributed by Duo Xu.

    HADOOP-12508. delete fails with exception when lease is held on blob.
    Contributed by Gaurav Kanade.

    HADOOP-12542. TestDNS fails on Windows after HADOOP-12437. Contributed by
    Chris Nauroth.

    HDFS-9362. TestAuditLogger#testAuditLoggerWithCallContext assumes Unix line
    endings, fails on Windows. Contributed by Chris Nauroth.

    HADOOP-12440. TestRPC#testRPCServerShutdown did not produce the desired
    thread states before shutting down. (Xiao Chen via mingma)

    HADOOP-12540. TestAzureFileSystemInstrumentation#testClientErrorMetrics
    fails intermittently due to assumption that a lease error will be thrown.
    Contributed by Gaurav Kanade.

    HDFS-9008. Balancer#Parameters class could use a builder pattern. (Chris
    Trezzo via mingma)

    HDFS-9354. Fix TestBalancer#testBalancerWithZeroThreadsForMove on Windows.
    Contributed by Xiaoyu Yao.

    HDFS-9384. TestWebHdfsContentLength intermittently hangs and fails due to
    TCP conversation mismatch between client and server. Contributed by Chris
    Nauroth.

    HADOOP-12334. Change Mode Of Copy Operation of HBase WAL Archiving to bypass
    Azure Storage Throttling after retries. Contributed by Gaurav Kanade.

    HDFS-9413. getContentSummary() on standby should throw StandbyException.
    (Brahma Reddy Battula via mingma)

    HADOOP-11932. MetricsSinkAdapter may hang  when being stopped. Contributed
    by Brahma Reddy Battula.

    HDFS-9434. Recommission a datanode with 500k blocks may pause NN for 30
    seconds for printing info log messags. (Tsz Wo Sze)

    HDFS-9294. DFSClient deadlock when close file and failed to renew lease.
    Contributed by Brahma Reddy Battula

    BUG-47469. [2.3] Fix TestBalancer#testBalancerWithPinnedBlocks failure on
    2.3-maint. Contributed by Xiaoyu Yao.

    BUG-49321. HDFS-9364. Unnecessary DNS resolution attempts when
    creating NameNodeProxies. (Xiao Chen via zhz)

    YARN-4288. Fixed RMProxy to retry on IOException from local host.
    (Junping Du via jianhe)

    YARN-4345. yarn rmadmin -updateNodeResource doesn't work (Junping Du via
    jlowe)

    YARN-4347. Resource manager fails with Null pointer exception. (Jian He via
    wangda)

    YARN-2194. Fix bug causing CGroups functionality to fail on RHEL7.
    (Wei Yan via vvasudev)

    YARN-4384. updateNodeResource CLI should not accept negative values for resource.
    (Junping Du via wangda)

    YARN-3766. Fixed the apps table column error of generic history web UI.
    (Xuan Gong via zjshen)

    MAPREDUCE-6273. HistoryFileManager should check whether summaryFile exists to
    avoid FileNotFoundException causing HistoryFileInfo into MOVE_FAILED state.
    (zhihai xu via devaraj)

    MAPREDUCE-6549. multibyte delimiters with LineRecordReader cause
    duplicate records (wilfreds via rkanter)

    MAPREDUCE-5485. Allow repeating job commit by extending OutputCommitter API
    (Junping Du via jianhe)

    YARN-4405/BUG-49337. Support node label store in non-appendable file system.
    (Wangda Tan via jianhe)

    YARN-3604. removeApplication in ZKRMStateStore should also disable watch.
    (Zhihai Xu via jianhe)

    YARN-3987. am container complete msg ack to NM once RM receive it.
    (sandflee via jianhe)

    MAPREDUCE-6566. Add retry support to mapreduce CLI tool.
    (Varun Vasudev via xgong)

    YARN-4309. Add container launch related debug information to container logs
    when a container fails. (Varun Vasudev via wangda)

    HDFS-9358. TestNodeCount#testNodeCount timed out. (Masatake Iwasaki via
    waltersu4549)

    HADOOP-10406. TestIPC.testIpcWithReaderQueuing may fail. Contributed by
    Xiao Chen.

    HDFS-8729. Fix TestFileTruncate#testTruncateWithDataNodesRestartImmediately
    which occasionally failed. (Walter Su via jing9)

    HADOOP-12551. Introduce FileNotFoundException for WASB FileSystem API
    (Dushyanth via cnauroth)

    HADOOP-12608. Fix exception message in WASB when connecting with anonymous
    credential. (Dushyanth via xyao)

    HADOOP-12678. Handle empty rename pending metadata file during atomic rename
    in redo path. (Madhumita Chakraborty via cnauroth)

    BUG-49702(YARN-4392). ApplicationCreatedEvent event time resets after RM
    restart/failover. Contributed by Naganarasimha G R and Xuan Gong

    YARN-4565. (BUG-50408) Sometimes when sizeBasedWeight FairOrderingPolicy
    is enabled, under stress appears that cluster is virtually in deadlock.
    (Wangda Tan via jianhe)

    HDFS-9672. o.a.h.hdfs.TestLeaseRecovery2 fails intermittently (Mingliang Liu
    via jitendra)

    BUG-51889. HDFS-9406. FSImage may get corrupted after deleting snapshot.
    (yzhang)

    MAPREDUCE-6618. YarnClientProtocolProvider leaking the YarnClient
    thread.(xgong)

    MAPREDUCE-6621. Memory Leak in JobClient#submitJobInternal(). (xgong)

    YARN-4625. Make ApplicationSubmissionContext and
    ApplicationSubmissionContextInfo more consistent. (xgong)

    BUG-52418(YARN-4680) Fix TimerTasks leak in ATS V1.5 Writer. (xgong)

    BUG-51879. HDFS-8113. Add check for null BlockCollection pointers
    in BlockInfoContiguous structures. (Chengbing Liu via Colin P. McCabe)

    BUG-51426. HDFS-9574. Reduce client failures during datanode restart.
    (kihwal)

    BUG-51442. HDFS-9655. NN should start JVM pause monitor before
    loading fsimage. (John Zhuge via lei)

    BUG-51436. HDFS-9557. Reduce object allocation in PB conversion.
    (Daryn Sharp via cnauroth).

    BUG-51439. HDFS-9445. Datanode may deadlock while handling a bad
    volume. (Walter Su via kihwal)

    BUG-51423. HDFS-8647. Abstract BlockManager's rack policy into
    BlockPlacementPolicy. (Brahma Reddy Battula via Zhe Zhang)

    BUG-51423. HDFS-9313. Possible NullPointerException in BlockManager if no
    excess replica can be chosen. (Ming Ma)

    HDFS-9600. Do not check replication if the block is under
    construction. (Phil Yang via vinayakumarb)

    BUG-52495. HDFS-9347. Invariant assumption in
    TestQuorumJournalManager.shutdown() is wrong (Wei-Chiu Chuang)

    BUG-52169. HDFS-9752. Permanent write failures may happen to slow writers
    during datanode rolling upgrades (Walter Su)

    BUG-52355. HDFS-9661. Deadlock in DN.FsDatasetImpl between
    moveBlockAcrossStorage moveBlockAcrossStorage and createRbw. (ade via
    vinayakumarb)

    BUG-52294. HDFS-9625. set replication for empty file  failed when
    set storage policy (DENG FEI via Vinayakumar B)

    HADOOP-12103. Small refactoring of DelegationTokenAuthenticationFilter to
    allow code sharing. (Yongjun Zhang)

    HDFS-8337. Accessing httpfs via webhdfs doesn't work from a jar with
    kerberos. (Yongjun Zhang)

    BUG-52769. HADOOP-1023. Add more logging in WASB page blob read
    function. (Duo Xu via Arpit Agarwal)

    BUG-53573. HADOOP-12107. long running apps may have a huge number of
    StatisticsData instances under FileSystem (Sangjin Lee via Ming Ma)

    BUG-53573. HADOOP-12829. StatisticsDataReferenceCleaner swallows interrupt
    exceptions (Gregory Chanan via cmccabe)

    BUG-54854. YARN-4785. Inconsistent value type of the "type" field for
    LeafQueueInfo in response of RM REST API. (Varun Vasudev via junping_du)

    BUG-55061. YARN-4709. NMWebServices produces incorrect JSON for containers.
    Contributed by Varun Saxena.

    BUG-53291. YARN-4737. Add CSRF filter support in YARN (Varun Vasudev via
    Jon Maron)

    BUG-55570. YARN-4811. Generate histograms in ContainerMetrics for actual
    container resource usage

    BUG-53811(YARN-4817). TimelineClient ATSv1.5 logging is very noisy.
    Contributed by Xuan Gong

    YARN-4814. ATS 1.5 timelineclient impl call flush after every event write.
    Contributed by Xuan Gong

    YARN-4815. ATS 1.5 timelineclinet impl try to create attempt directory for
    every event call. Contributed by Xuan Gong

    BUG-55052/YARN-4365: FileSystemNodeLabelStore should check for root dir
    existence on startup. (Kuhu Shukla)

    BUG-54854. YARN-4785. Inconsistent value type of the "type" field for
    LeafQueueInfo in response of RM REST API. (Varun Vasudev via junping_du)

    BUG-55061. YARN-4709. NMWebServices produces incorrect JSON for containers.
    Contributed by Varun Saxena.

    BUG-55054. YARN-4439. Clarify NMContainerStatus#toString method. (Jian He
    via xgong)

    YARN-4623.
    TestSystemMetricsPublisher#testPublishAppAttemptMetricsForUnmanagedAM fails
    with NPE on branch-2.7. (Naganarasimha G R via junping_du)

    BUG-55475. YARN-4916. TestNMProxy.tesNMProxyRPCRetry fails. Contributed by
    Tibor Kiss.

    BUG-55333. MAPREDUCE-6460.
    TestRMContainerAllocator.testAttemptNotFoundCausesRMCommunicatorException
    fails. Contributed by Zhihai Xu. (cherry picked from commit
    e3ace31e2b7e3a8dc6cf3dc044d5ef2a9aa12e29)

    BUG-55060. YARN-3102. Decommisioned Nodes not listed in Web UI. (Kuhu
    Shukla via jlowe)

    BUG-55058. YARN-4598. Invalid event: RESOURCE_FAILED at
    CONTAINER_CLEANEDUP_AFTER_KILL. (tangshangwen via jlowe)

    BUG-55059. YARN-4428. Redirect RM page to AHS page when AHS turned on and
    RM page is not available. (Chang Li via jlowe)

    BUG-55056. YARN-4414. Nodemanager connection errors are retried at multiple
    levels. (Chang Li via jlowe)

    BUG-55055. YARN-3695. ServerProxy (NMProxy, etc.) shouldn't retry forever
    for non network exception. (Raju Bairishetti via jlowe)

    BUG-55053. YARN-4422. Generic AHS sometimes doesn't show started, node, or
    logs on App page. (Eric Payne via jeagles)

    BUG-54771. YARN-4546. YARN-4546. ResourceManager crash due to scheduling
    opportunity overflow. (Jason Lowe via junping_du)

    BUG-54770. YARN-2046. Out of band heartbeats are sent only on container
    kill and possibly too early. (Ming Ma via jlowe)

    BUG-54769. MAPREDUCE-6492. AsyncDispatcher exit with NPE on
    TaskAttemptImpl#sendJHStartEventForAssignedFailTask. (Bibin A Chundatt via
    jlowe)

    BUG-54768. MAPREDUCE-6577. MR AM unable to load native library without
    MR_AM_ADMIN_USER_ENV set. (sjlee)

    BUG-54764. MAPREDUCE-6436. JobHistory cache issue. (Kai Sasaki via zxu)

    BUG-53494. MAPREDUCE-6635. Unsafe long to int conversion in
    UncompressedSplitLineReader and IndexOutOfBoundsException. (junping_du)

    BUG-55507. YARN-4769. Add support for CSRF header in the dump capacity
    scheduler logs and kill app buttons in RM web UI.

    HADOOP-12903. IPC Server should allow suppressing exception logging by type,

    BUG-53803. HADOOP-12903. IPC Server should allow suppressing exception
    logging by type, not log 'server too busy' messages. (Arpit Agarwal)

    HDFS-9851. NameNode throws NPE when setPermission is called on a path that
    does not exist. (Brahma Reddy Battula via aajisaka)

    HDFS-9290. DFSClient#callAppend() is not backward compatible for slightly
    older NameNodes. (Tony Wu via kihwal)

    BUG-53156. HDFS-8659. Block scanner INFO message is spamming logs.
    (Yongjun Zhang)

    BUG-53156. HDFS-9402. Switch DataNode.LOG to use slf4j. (Walter Su)

    BUG-53162. HADOOP-10365. BufferedOutputStream in FileUtil#unpackEntries()
    should be closed in finally block. (Kiran Kumar M R and Sanghyun Yun
    via ozawa)

    BUG-53174. HADOOP-12374. Description of hdfs expunge command is confusing.
    (Weiwei Yang)

    HDFS-8676. Delayed rolling upgrade finalization can cause heartbeat
    expiration. (Walter Su via kihwal)

    HDFS-9289. Make DataStreamer#block thread safe and verify genStamp in
    commitBlock. (Chang Li via kihwal)

    HADOOP-12589. Fix intermittent test failure of TestCopyPreserveFlag
    (iwasakims)

    HDFS-9431. DistributedFileSystem#concat fails if the target path is
    relative. (Kazuho Fujii via aajisaka)

    HADOOP-12213. Interrupted exception can occur when Client#stop is called.
    Contributed by Kuhu Shukla.

    HDFS-8891. HDFS concat should keep srcs order. (Yong Zhang via jing9)

    BUG-53173. HDFS-9383. TestByteArrayManager#testByteArrayManager fails.
    Contributed by Tsz Wo Nicholas Sze. (cherry picked from commit
    ef926b2e3824475581454c1e17a0d7c94529efde)

    HDFS-8772. Fix TestStandbyIsHot#testDatanodeRestarts which occasionally fails.
    (Walter Su via wang).

    BUG-53159. HDFS-8806. Inconsistent metrics: number of missing blocks with
    replication factor 1 not properly cleared (Zhe Zhang via Akira AJISAKA)

    BUG-51433. HDFS-9572. Prevent DataNode log spam if a client connects on the
    data transfer port but sends no data. Contributed by Chris Nauroth

    BUG-51433. HDFS-10199. Unit tests TestCopyFiles, TestDistCh, TestLogalyzer
    under org.apache.hadoop.tools are failing. Contributed by Tibor Kiss.

    BUG-53169. HDFS-9221. HdfsServerConstants#ReplicaState#getState should avoid
    calling values() since it creates a temporary array. (Staffan Friberg via
    yliu) (cherry picked from commit 0ff1216100d16cfa862854a89cd1be8969b0bd7e)

    BUG-51424. HDFS-9314. Improve BlockPlacementPolicyDefault's picking of
    excess replicas. Contributed by Xiao Chen.

    BUG-53176. HADOOP-12348. MetricsSystemImpl creates MetricsSourceAdapter with
    wrong time unit parameter. (zxu via rkanter)

    BUG-52156. HDFS-9724. Degraded performance in WebHDFS listing as it does not reuse
    ObjectMapper. Contributed by Akira Ajisaka.

    BUG-53157. HADOOP-12191. Bzip2Factory is not thread safe. Contributed by
    Brahma Reddy Battula.

    BUG-54932. HDFS-6101. TestReplaceDatanodeOnFailure fails occasionally. Contributed by
    Wei-Chiu Chuang.

    BUG-52620. HDFS-9768. Reuse ObjectMapper instance in HDFS to improve the performance.
    Contributed by Lin Yiqun.

    HADOOP-12958. PhantomReference for filesystem statistics can trigger OOM. 

    HDFS-9478. Reason for failing ipc.FairCallQueue contruction should
    be thrown. (Ajith S via Arpit Agarwal)

    BUG-55060. ARN-3102. Decommisioned Nodes not listed in Web UI. (Kuhu Shukla
    via jlowe)

    YARN-4723. NodesListManager$UnknownNodeId ClassCastException. (Kuhu Shukla
    via jlowe)

    BUG-55058. YARN-4598. Invalid event: RESOURCE_FAILED at
    CONTAINER_CLEANEDUP_AFTER_KILL. (tangshangwen via jlowe)

    BUG-55059. YARN-4428. Redirect RM page to AHS page when AHS turned on and
    RM page is not available. (Chang Li via jlowe)

    BUG-55057. YARN-4610: Reservations continue looking for one app causes
    other apps to starve. (Jason Lowe)

    BUG-55056. YARN-4414. Nodemanager connection errors are retried at multiple
    levels. (Chang Li via jlowe)

    BUG-55055. YARN-3695. ServerProxy (NMProxy, etc.) shouldn't retry forever
    for non network exception. (Raju Bairishetti via jlowe)

    BUG-55053. YARN-4422. Generic AHS sometimes doesn't show started, node, or
    logs on App page. (Eric Payne via jeagles)

    BUG-54771. YARN-4546. YARN-4546. ResourceManager crash due to scheduling
    opportunity overflow. (Jason Lowe via junping_du)

    BUG-54770. YARN-2046. Out of band heartbeats are sent only on container
    kill and possibly too early. (Ming Ma via jlowe)

    BUG-54769. MAPREDUCE-6492. AsyncDispatcher exit with NPE on
    TaskAttemptImpl#sendJHStartEventForAssignedFailTask. (Bibin A Chundatt via
    jlowe)

    BUG-54768. MAPREDUCE-6577. MR AM unable to load native library without
    MR_AM_ADMIN_USER_ENV set. (sjlee)

    BUG-54764. MAPREDUCE-6436. JobHistory cache issue. (Kai Sasaki via zxu)

    BUG-53494. MAPREDUCE-6635. Unsafe long to int conversion in
    UncompressedSplitLineReader and IndexOutOfBoundsException. (junping_du)

    BUG-55443. YARN-4696. TimelineClient to add flush operation for
    deterministic writes (including testing) and Changes to
    EntityGroupFSTimelineStore for testability. (stevel)

    BUG-53291. YARN-4737. Add CSRF filter support in YARN (Varun Vasudev via
    Jon Maron)

    BUG-55473. HDFS-9130. Use GenericTestUtils#setLogLevel to the logging
    level. Contributed by Mingliang Liu.
    
    BUG-55580. HDFS-9072. Fix random failures in TestJMXGet. (J. Andreina via
    kihwal)

    BUG-55580. HDFS-9743. Fix TestLazyPersistFiles#testFallbackToDiskFull in
    branch-2.7. (kihwal)

    BUG-55475. HADOOP-11212. NetUtils.wrapException to handle SocketException
    explicitly. (Contributed by Steve Loughran)

    BUG-55580. HDFS-9740. Use a reasonable limit in DFSTestUtil.waitForMetric()
    (Contributed by Chang Li)

    RMP-6306. HDFS-7833. DataNode reconfiguration does not recalculate valid
    volumes required, based on configured failed volumes tolerated. (Lei (Eddy)
    Xu)

    RMP-6306. HDFS-9801. ReconfigurableBase should update the cached
    configuration (Arpit Agarwal)

    HDFS-10281. TestPendingCorruptDnMessages fails intermittently. Contributed
    by Mingliang Liu.

    YARN-3941. Proportional Preemption policy should try to avoid sending
    duplicate PREEMPT_CONTAINER event to scheduler. (Sunil G via wangda)

    YARN-3026. Move application-specific container allocation logic from
    LeafQueue to FiCaSchedulerApp. Contributed by Wangda Tan

    YARN-3966. Fix excessive loggings in CapacityScheduler. (Jian He via
    wangda)

    YARN-3961. Expose pending, running and reserved containers of a queue in
    REST api and yarn top (adhoot via asuresh)

    YARN-3873. PendingApplications in LeafQueue should also use OrderingPolicy.
    (Sunil G via wangda)

    YARN-1462. AHS API and other AHS changes to handle tags for completed MR jobs. 
    Contributed by Xuan Gong

    YARN-3543. ApplicationReport should be able to tell whether the
    Application is AM managed or not. Contributed by Rohith Sharma K S

    YARN-3948. Display Application Priority in RM Web UI.(Sunil G via rohithsharmaks)

    YARN-4023. Publish Application Priority to TimelineServer. (Sunil G via rohithsharmaks)

    YARN-3717. Expose app/am/queue's node-label-expression to RM web UI / CLI / REST-API. 
    (Naganarasimha G R via wangda)

    YARN-3635. Refactored current queue mapping implementation in
    CapacityScheduler to use a generic PlacementManager framework. Contributed
    by Wangda Tan

    YARN-4215. RMNodeLabels Manager Need to verify and replace node labels for
    the only modified Node Label Mappings in the request. (Naganarasimha G R
    via wangda)

    YARN-2392. Add more diags about app retry limits on AM failures.
    Contributed by Steve Loughran

    YARN-4000. RM crashes with NPE if leaf queue becomes parent queue during
    restart. Contributed by Varun Saxena

    YARN-4162. CapacityScheduler: Add resource usage by partition and queue
    capacity by partition to REST API. (Naganarasimha G R via wangda)

    YARN-3785. Support for Resource as an argument during submitApp call in
    MockRM test class. Contributed by Sunil G

    YARN-3216. Max-AM-Resource-Percentage should respect node labels. (Sunil G
    via wangda)

    YARN-3983. Refactored CapacityScheduleri#FiCaSchedulerApp to easier extend
    container allocation logic. Contributed by Wangda Tan

    YARN-4026. Refactored ContainerAllocator to accept a list of priorites
    rather than a single priority. Contributed by Wangda Tan

    Pulled common changes of scheduler from YARN-1651 to erie. (wangda)

    YARN-4287. Capacity Scheduler: Rack Locality improvement (Nathan Roberts
    via wangda)

    YARN-3769. Consider user limit when calculating total pending resource for
    preemption policy in Capacity Scheduler. (Eric Payne via wangda)

    YARN-3946. Update exact reason as to why a submitted app is in ACCEPTED
    state to app's diagnostic message. (Naganarasimha G R via wangda)

    YARN-4225. Add preemption status to yarn queue -status for capacity
    scheduler. (Eric Payne via wangda)

    YARN-4416. Deadlock due to synchronised get Methods in AbstractCSQueue.
    (Naganarasimha G R via wangda)

    YARN-4454. NM to nodelabel mapping going wrong after RM restart. (Bibin A
    Chundatt via wangda)

    YARN-4315. NaN in Queue percentage for cluster apps page. (Bibin A Chundatt
    via wangda)

    YARN-4290. Add -showDetails option to YARN Nodes CLI to print all nodes
    reports information. (Sunil G via wangda)

    YARN-4535. Fix checkstyle error in CapacityScheduler.java (Naganarasimha G
    R via rohithsharmaks)

    YARN-4479. Change CS LeafQueue pendingOrderingPolicy to hornor recovered
    apps. Contributed by Rohith Sharma K S

    YARN-4522. Queue acl can be checked at app submission. (Jian He via wangda)

    YARN-3986. getTransferredContainers in AbstractYarnScheduler should be
    present in YarnScheduler interface. (Rohith)

    YARN-4502. Fix two AM containers get allocated when AM restart. 
    (Vinod Kumar Vavilapalli via wangda)

    YARN-4557. Fix improper Queues sorting in PartitionedQueueComparator when 
    accessible-node-labels=*. (Naganarasimha G R via wangda)

    YARN-4418. AM Resource Limit per partition can be updated to ResourceUsage
    as well. (Sunil G via wangda)

    YARN-4304. AM max resource configuration per partition to be
    displayed/updated correctly in UI and in various partition related metrics.
    (Sunil G via wangda)

    YARN-4617. LeafQueue#pendingOrderingPolicy should always use fixed ordering
    policy instead of using same as active applications ordering policy.
    Contributed by Rohith Sharma K S

    YARN-4108. CapacityScheduler: Improve preemption to only kill containers
    that would satisfy the incoming request. (Wangda Tan)

    YARN-4822. Refactor existing Preemption Policy of CS for easier adding new
    approach to select preemption candidates. Contributed by Wangda Tan

    HADOOP-12716. KerberosAuthenticator#doSpnegoSequence use incorrect class to
    determine isKeyTab in JDK8. (Xiaoyu Yao via cnauroth)

    HADOOP-13026. Should not wrap IOExceptions into a AuthenticationException in 
    KerberosAuthenticator. Contributed by Xuan Gong.

    YARN-4955. Add retry for SocketTimeoutException in TimelineClient.
    Contributed by Xuan Gong.

    BUG-56474. HADOOP-12609. Fix intermittent failure of TestDecayRpcScheduler.
    (Contributed by Masatake Iwasaki)

    BUG-56476. HADOOP-12699. TestKMS#testKMSProvider intermittently fails during
    'test rollover draining'. Contributed by Xiao Chen.

    BUG-55494. HADOOP-11901. BytesWritable fails to support 2G chunks due to
    integer overflow. (Reynold Xin via wheat9)

    YARN-4634. Scheduler UI/Metrics need to consider cases like non-queue label
    mappings. (Sunil G via wangda)

    YARN-4607. Pagination support for AppAttempt page TotalOutstandingResource
    Requests table. Contributed by Bibin A Chundatt

    YARN-4746. yarn web services should convert parse failures of appId,
    appAttemptId and containerId to 400. Contributed by Bibin A Chundatt

    YARN-4699. Scheduler UI and REST o/p is not in sync when
    -replaceLabelsOnNode is used to change label of a node. (Sunil G via
    wangda)

    YARN-3215. Respect labels in CapacityScheduler when computing headroom.
    (Naganarasimha G R via wangda)

    YARN-4865. Track Reserved resources in ResourceUsage and QueueCapacities.
    (Sunil G via wangda)

    YARN-4934. Reserved Resource for QueueMetrics needs to be handled correctly
    in few cases. (Sunil G via wangda)

    YARN-4890. Unit test intermittent failure:
    TestNodeLabelContainerAllocation#testQueueUsedCapacitiesUpdate. (Sunil G
    via wangda)

    YARN-4846. Fix random failures for TestCapacitySchedulerPreemption
    #testPreemptionPolicyShouldRespectAlreadyMarkedKillableContainers. (Bibin A
    Chundatt via wangda)

    YARN-4390. Do surgical preemption based on reserved container in
    CapacityScheduler. Contributed by Wangda Tan

    YARN-4984. LogAggregationService shouldn't swallow exception in handling
    createAppDir() which cause thread leak. (Junping Du via wangda)

    BUG-57007. HDFS-9917. IBR accumulate more objects when SNN was down for
    sometime. (Contributed by Brahma Reddy Battula)

    YARN-3521. Support return structured NodeLabel objects in REST API. (Sunil
    G via wangda)

    YARN-4667. RM Admin CLI for refreshNodesResources throws NPE when nothing
    is configured. (Contributed by Naganarasimha G R)

    YARN-998. Keep NM resource updated through dynamic resource config for
    RM/NM restart. (Contributed by Junping Du.)

    HADOOP-13084. Fix ASF License warnings in branch-2.7. (Brahma Reddy Battula
    via Akira Ajisaka)

    BUG-56662. NMs going OutOfMemory because ContainerMetrics leak in
    ContainerMonitorImpl. (Junping Du via wangda)

    BUG-57946. HDFS-9226. Unit Tests failing due to mockito version issue.
    (Contributed by Josh Elser)

    BUG-54408. YARN-4832. NM side resource value should get updated if change
    applied in RM side. (Junping Du via jian)

    HADOOP-13140. FileSystem#initialize must not attempt to create
    StorageStatistics objects with null or empty schemes (Mingliang Liu via
    cmccabe)

    MAPREDUCE-6514. Job hangs as ask is not updated after ramping down of all
    reducers. (wangda)

    MAPREDUCE-6689. MapReduce job can infinitely increase number of reducer
    resource requests. (wangda)

    BUG-55185. YARN-5076. YARN web interfaces lack XFS (Cross-Frame Script)
    protection. (Jon Maron via junping_du)

    HDFS-10424. DatanodeLifelineProtocol not able to use under security cluster
    (cnauroth)

    HDFS-10438. When NameNode HA is configured to use the lifeline RPC server,
    it should log the address of that server. (cnauroth)

    HADOOP-12767. Update apache httpclient version to 4.5.2; httpcore to 4.4.4.
    (Artem Aliev via stevel)

    HADOOP-11262. Enable YARN to use S3A. (Pieter Reuse via lei)

    BUG-58444. Fix 8 test failures in TestRMWebServicesApps. (Junping Du).

    BUG-58445. YARN-4417. Make RM and Timeline-server REST APIs more
    consistent. (Wangda Tan via jian)

    BUG-48217/YARN-5112. Excessive log warnings for directory permission issue
    on NM recovery. (jianhe via Junping Du)

    BUG-58470. Fix 3 UT test failures in TestRMWebServicesCapacitySched.
    (junping_du)

    BUG-58511. YARN-4893. Fix intermittent failures in TestRMAdminService.
    (Brahma Reddy Battula via junping_du)

    HADOOP-12074. in Shell.java#runCommand() rethrow InterruptedException as
    InterruptedIOException (Lavkesh Lahngir via vinayakumarb)

    HADOOP-12269. Update aws-sdk dependency to 1.10.6
    (Thomas Demoor via Lei (Eddy) Xu)

    HADOOP-12346. Increase some default timeouts / retries for S3a connector.
    (Sean Mackrory via Lei (Eddy) Xu)

    HADOOP-12292. Make use of DeleteObjects optional.
    (Thomas Demoor via stevel)

    HADOOP-11687. Ignore x-* and response headers when copying an Amazon S3
    object. Contributed by Aaron Peterson and harsh.

    HADOOP-12963 Allow using path style addressing for accessing the s3
    endpoint. (Stephen Montgomery via stevel)

    HADOOP-12891. S3AFileSystem should configure Multipart Copy threshold and
    chunk size. (Andrew Olson via stevel)

    HADOOP-12982 Document missing S3A and S3 properties.
    (Wei-Chiu Chuang via stevel)

    HADOOP-13122 Customize User-Agent header sent in HTTP requests by S3A.
    Chris Nauroth via stevel.

    HADOOP-13116 Jets3tNativeS3FileSystemContractTest does not run.

    HADOOP-12045. Enable LocalFileSystem#setTimes to change atime.
    Contributed by Kazuho Fujii.

    HADOOP-12258. Need translate java.nio.file.NoSuchFileException to
    FileNotFoundException to avoid regression. Contributed by Zhihai Xu.

    HADOOP-12169 ListStatus on empty dir in S3A lists itself instead of
    returning an empty list. author: Pieter Reuse.

    HADOOP-13028 add low level counter metrics for S3A; use in read performance
    tests. contributed by: stevel
    patch includes

    HADOOP-12844 Recover when S3A fails on IOException in read()

    HADOOP-13058 S3A FS fails during init against a read-only FS if multipart purge

    HADOOP-13047 S3a Forward seek in stream length to be configurable

    HADOOP-13113 Enable parallel test execution for hadoop-aws.
    Chris Nauroth via stevel

    HADOOP-13163 Reuse pre-computed filestatus in Distcp-CopyMapper
    (Rajesh Balamohan via stevel)

    HADOOP-13158 S3AFileSystem#toString might throw NullPointerException due to
    null cannedACL. (Chris Nauroth via stevel)

    HADOOP-12723 S3A: Add ability to plug in any AWSCredentialsProvider.
    Contributed by Steven Wong.

    HADOOP-13183. S3A proxy tests fail after httpclient/httpcore upgrade.
    Contributed by Steve Loughran.

    HADOOP-13130. s3a failures can surface as RTEs, not IOEs. (Steve Loughran)

    HADOOP-13145 In DistCp, prevent unnecessary getFileStatus call when not
    preserving metadata. Contributed by Chris Nauroth.

    BUG-55291. HDFS-10223. peerFromSocketAndKey performs SASL exchange before
    setting connection timeouts

    BUG-58029. YARN-5131. Distributed shell AM fails when extra container
    arrives during finishing. Wangda Tan via junping_du.

    BUG-58627. YARN-1556. NPE getting application report with a null appId.
    (Weiwei Yang via junping_du)

    BUG-56869. HDFS-9902. Support different values of dfs.datanode.du.reserved
    per storage type. (Contributed by Brahma Reddy Battula)

    BUG-58692. Fix test failure due to NPE issues in TestRMWebAppFairScheduler.
    (junping_du)

    BUG-58693. Fix test timeout issue in TestSchedulingPolicy. (junping_du)

    BUG-58701. YARN-4155.
    TestLogAggregationService.testLogAggregationServiceWithInterval failing.

    BUG-58771. DShell AM fails with 'java.lang.NoClassDefFoundError'

    BUG-18218. YARN-3846. RM Web UI queue filter is not working for sub queue.
    Contributed by Mohammad Shahid Khan'

    HADOOP-12689. S3 filesystem operations stopped working correctly (Matt
    Paduano via raviprak)

    HADOOP-12696. Add tests for S3Filesystem Contract (Matt Paduano via
    raviprak)

    HADOOP-12801. Suppress obsolete S3FileSystem tests. (cnauroth)

    BUG-58131. HADOOP-13138. Unable to append to a SequenceFile with
    Compression.NONE. (Vinayakumar B)

    HDFS-10277. PositionedReadable test testReadFullyZeroByteFile failing in
    HDFS. Contributed by Steve Loughran.

    BUG-55949. HDFS-9476. TestDFSUpgradeFromImage#testUpgradeFromRel1BBWImage
    occasionally fail (Masatake Iwasaki)

    BUG-59214. YARN-5190. Registering/unregistering container metrics triggered
    by ContainerEvent and ContainersMonitorEvent are conflict which cause
    uncaught exception in ContainerMonitorImpl. (Junping Du via jian)

    HDFS-10415. TestDistributedFileSystem#MyDistributedFileSystem attempts to
    set up statistics before initialize() is called (Mingliang Liu via cmccabe)

    HADOOP-13171. Add StorageStatistics to S3A; instrument some more
    operations. Contributed by Steve Loughran.

    YARN-4844. Add getMemorySize/getVirtualCoresSize to
    o.a.h.y.api.records.Resource. (wangda)

    BUG-59397. HDFS-10485. Fix findbugs warning in FSEditLog.java (Akira
    AJISAKA)

    BUG-50479. HADOOP-11252. RPC client does not time out by default (Masatake
    Iwasaki)

    HADOOP-13241. document s3a better. Contributed by Steve Loughran.

    HADOOP-13288. Guard null stats key in FileSystemStorageStatistics
    (Mingliang Liu via Colin P. McCabe)

    HADOOP-13291. Probing stats in DFSOpsCountStatistics/S3AStorageStatistics
    should be correctly implemented. Contributed by Mingliang Liu.

    HADOOP-3733. "s3x:" URLs break when Secret Key contains a slash, even if
    encoded. Contributed by Steve Loughran.

    HADOOP-13287. TestS3ACredentials#testInstantiateFromURL fails if AWS secret
    key contains +. Contributed by Chris Nauroth.

    MAPREDUCE-6639. Process hangs in LocatedFileStatusFetcher if FileSystem.get
    throws. (Ryan Blue via stevel)

    HADOOP-12472. Make GenericTestUtils.assertExceptionContains robust. (Steve
    Loughran via jing9)

    MAPREDUCE-6197. Cache MapOutputLocations in ShuffleHandler. (Junping Du via
    jian)

    BUG-55339. MAPREDUCE-6672. TestTeraSort fails on Windows. Contributed by
    Tibor Kiss.

    HDFS-10556. DistCpOptions should be validated automatically. Contributed by
    Mingliang Liu.

    HADOOP-12636. Prevent ServiceLoader failure init for unused FileSystems.
    (Inigo Goiri via cdouglas)

    HADOOP-13203. S3a: Consider reducing the number of connection aborts by
    setting correct length in s3 request. Contributed by Rajesh Balamohan and
    Steve Loughran.

    BUG-59045. MAPREDUCE-6543. Migrate MR Client test cases part 2.

    BUG-59897. YARN-5214. Fixed locking in DirectoryCollection to avoid hanging
    NMs when various code-paths hit slow disks. (Junping Du via vinodkv)

    YARN-5296. NMs going OutOfMemory because ContainerMetrics leak in
    ContainerMonitorImpl. (Junping Du via jian)

    BUG-56284. HDFS-10309. Balancer doesn't honor dfs.blocksize value defined
    with suffix k(kilo), m(mega), g(giga) (Amit Anand)

    BUG-61736. Bad local dir/Bad log dir is not displayed in metrics. (Jian He
    via junping_du)

    HDFS-9428. Fix intermittent failure of
    TestDNFencing.testQueueingWithAppend. (Masatake Iwasaki via waltersu4549)

    HDFS-9549. TestCacheDirectives#testExceedsCapacity is flaky (Xiao Chen via
    cmccabe)

    BUG-61637. YARN-5337. Fix Dshell OOM issues. (Jian He via junping_du)

    YARN-3021. YARN's delegation-token handling disallows certain trust setups
    to operate properly over DistCp. (Yongjun Zhang via jianhe)

    YARN-5048. DelegationTokenRenewer#skipTokenRenewal may throw NPE. (Jian He
    via Yongjun Zhang)

    BUG-60790. YARN-5297. Avoid printing a stack trace when recovering an app
    after the RM restarts. (Junping Du)

    BUG-61921. MAPREDUCE-6593.
    TestJobHistoryEventHandler.testTimelineEventHandling fails because of NPE.
    (Naganarasimha G R)

    HADOOP-12964. Http server vulnerable to clickjacking

    HADOOP-13352. Make X-FRAME-OPTIONS configurable in HttpServer2. Contributed
    by Anu Engineer.

    HDFS-10579. HDFS web interfaces lack configs for X-FRAME-OPTIONS
    protection. Contributed by Anu Engineer.

    BUG-62045. YARN-4633. TestRMRestart.testRMRestartAfterPreemption fails
    intermittently.

    BUG-61987. HFDS-9137 should be backported correctly.
    
    YARN-5270. Solve miscellaneous issues caused by YARN-4844. (wangda via
    jianhe)

    BUG-62047. YARN-5023.
    TestAMRestart#testShouldNotCountFailureToMaxAttemptRetry random failure.

    BUG-62176. YARN-4573. Fix test failure in
    TestRMAppTransitions#testAppRunningKill and testAppKilledKilled. (Takashi
    Ohnishi via rohithsharmaks)

    BUG-62180. YARN-3433. Jersey tests failing with Port in Use -again. (Brahma
    Reddy Battula)

    BUG-62180. HADOOP-12259. Utility to Dynamic port allocation (brahmareddy
    via rkanter)

    BUG-62186. MAPREDUCE-6579. TestNetworkedJob.testNetworkedJob failed due to
    YARN-3946.

    BUG-62187. TestNodesListManager.testNodeUsableEvent. (Junping Du)

    BUG-62212. Backport HDFS-8915 to fix intermittent UT failure
    o.a.h.hdfs.server.namenode.TestFSNamesystem#testFSLockGetWaiterCount

    HADOOP-11613 . Remove commons-httpclient dependency from hadoop-azure.
    Contributed by Masatake Iwasaki.

    HADOOP-12711 . Remove dependency on commons-httpclient for ServletUtil
    (Wei-Chiu Chuang via iwasakims)

    HADOOP-13350 . Additional fix to LICENSE and NOTICE. Contributed by Xiao
    Chen.

    HDFS-10488 . Update WebHDFS documentation regarding CREATE and MKDIR
    default permissions. Contributed by Wellington Chevreuil.

    HADOOP-13251 . Authenticate with Kerberos credentials when renewing KMS
    delegation token. Contributed by Xiao Chen.

    HADOOP-13155 . Implement TokenRenewer to renew and cancel delegation tokens
    in KMS. Contributed by Xiao Chen.

    HADOOP-12962 . KMS key names are incorrectly encoded when creating key.
    Contributed by Xiao Chen.

    HADOOP-12901 . Add warning log when KMSClientProvider cannot create a
    connection to the KMS server. (Xiao Chen via wang)

    HADOOP-12893 . Update LICENSE.txt and NOTICE.txt

    HADOOP-12947 . Update documentation Hadoop Groups Mapping to add static
    group mapping, negative cache. Contributed by Wei-Chiu Chuang.

    BUG-60868 . DFSClient and DFSOutputStream should set TCP_NODELAY on sockets
    for DataTransferProtocol. (Gary Helmling)

    HDFS-10469 . Add number of active xceivers to datanode metrics. Contributed
    by Hanisha Koneru.

    HADOOP-13192 . org.apache.hadoop.util.LineReader cannot handle multibyte
    delimiters correctly. Contributed by binde.

    HADOOP-13270 . BZip2CompressionInputStream finds the same compression
    marker twice in corner case, causing duplicate data blocks. Contributed by
    Kai Sasaki.

    HADOOP-12526 . there are duplicate dependency definitions in pom's (sjlee)

    HDFS-8581 . ContentSummary on / skips further counts on yielding lock
    (contributed by J.Andreina)

    HDFS-10474 . hftp copy fails when file name with Chinese+special char in
    branch-2 (Contributed by Brahma Reddy Battula)

    HDFS-9905 . WebHdfsFileSystem#runWithRetry should display original stack
    trace on error. (Wei-Chiu Chuang via iwasakims)

    HDFS-10458 . getFileEncryptionInfo should return quickly for non-encrypted
    cluster.

    HDFS-8548 . Minicluster throws NPE on shutdown. Contributed by surendra
    singh lilhore.

    HADOOP-12893 . Update LICENSE.txt and NOTICE.txt"

    BUG-59248 . Fix failing test case
    TestLdapGroupsMapping#testLdapReadTimeout"

    BUG-59248 . Fix failing test case TestLdapGroupsMapping#testLdapReadTimeout

    HADOOP-12893 . Update LICENSE.txt and NOTICE.txt

    HDFS-9530 . ReservedSpace is not cleared for abandoned Blocks (Contributed
    by Brahma Reddy Battula)

    HADOOP-13285 . DecayRpcScheduler MXBean should only report decayed
    CallVolumeSummary. Contributed by Xiaoyu Yao.

    HDFS-7166 . SbNN Web UI shows #Under replicated blocks and #pending
    deletion blocks. Contributed by Wei-Chiu Chuang.

    HADOOP-13255 . KMSClientProvider should check and renew tgt when doing
    delegation token operations. Contributed by Xiao Chen.

    HADOOP-12001 . Fixed LdapGroupsMapping to include configurable Posix UID
    and GID attributes during the search. Contributed by Patrick White.

    HADOOP-12793 . Write a new group mapping service guide (Wei-Chiu Chuang via
    iwasakims)

    HADOOP-12568 . Update core-default.xml to describe posixGroups support.
    Contributed by Wei-Chiu Chuang.

    HADOOP-9477 . Add posixGroups support for LDAP groups mapping service.
    (Dapeng Sun via Yongjun Zhang)

    HADOOP-12537  S3A to support Amazon STS temporary credentials. Contributed
    by Sean Mackrory.

    HADOOP-13237 : s3a initialization against public bucket fails if caller
    lacks any credentials. Contributed by Chris Nauroth

    HADOOP-12807  S3AFileSystem should read AWS credentials from environment
    variables. Contributed by Tobin Baker.

    HDFS-7978 . Add LOG.isDebugEnabled() guard for some LOG.debug(..).
    Contributed by Walter Su.

    HDFS-8964 . When validating the edit log, do not read at or beyond the file
    offset that is being written (Zhe Zhang via Colin P. McCabe)

    HDFS-8709 . Clarify automatic sync in FSEditLog#logEdit.

    HADOOP-10300 . Allowed deferred sending of call responses. (Daryn Sharp via
    yliu)

    HDFS-10508 . DFSInputStream should set thread's interrupt status after
    catching InterruptException from sleep. Contributed by Jing Zhao.

    HDFS-10468 . HDFS read ends up ignoring an interrupt. Contributed by Jing
    Zhao

    HADOOP-12416 . Trash messages should be handled by Logger instead of being
    delivered on System.out. Contributed by Mingliang Liu."

    HADOOP-13131 . Add tests to verify that S3A supports SSE-S3 encryption.
    Contributed by Steve Loughran.

    BUG-58533 . Enable CORS by default for ATS.

    HADOOP-13162 . Consider reducing number of getFileStatus calls in
    S3AFileSystem.mkdirs. (Rajesh Balamohan via stevel)

    HADOOP-12847 . hadoop daemonlog should support https and SPNEGO for
    Kerberized cluster. (Wei-Chiu Chuang via Yongjun Zhang)

    HADOOP-13098 . Dynamic LogLevel setting page should accept case-insensitive
    log level string. (Junping Du via xyao)

    HADOOP-12478 . Shell.getWinUtilsPath() has been renamed
    Shell.getWinutilsPath(). (stevel)

    HADOOP-12984 . Add GenericTestUtils.getTestDir method and use it for
    emporary directory in tests (Contributed by Steve Loughran and Vinayakumar
    B

    HADOOP-10775 . Shell operations to fail with meaningful errors on windows
    if winutils.exe not found. (stevel)

    HADOOP-12076 . Incomplete Cache Mechanism in CredentialProvider API

    HADOOP-12929 . JWTRedirectAuthenticationHandler must accommodate null
    expiration time

    HADOOP-12481 . JWTRedirectAuthenticationHandler doesn't Retain Original
    Query String

    HADOOP-11864 . JWTRedirectAuthenticationHandler breaks java8 javadocs

    HADOOP-11924 . Tolerate JDK-8047340-related exceptions in
    Shell#isSetSidAvailable preventing class init. (Tsuyoshi Ozawa via gera)

    HADOOP-12564 . Upgrade JUnit3 TestCase to JUnit 4 in org.apache.hadoop.io
    package. Contributed by Dustin Cote.

    HADOOP-13197 . Add non-decayed call metrics for DecayRpcScheduler.
    Contributed by Xiaoyu Yao.

    BUG-58161 . Fix test failures in TestLogsCLI

    HDFS-10313 . Distcp need to enforce the order of snapshot names passed to
    -diff. (Lin Yiqun via Yongjun Zhang)

    HDFS-10216 . Distcp -diff throws exception when handling relative path.
    Contributed by Takashi Ohnishi.

    HADOOP-13159 . Fix potential NPE in Metrics2 source for DecayRpcScheduler.
    Contributed by Xiaoyu Yao.

    HADOOP-1540  breaks backward compatibilty

    HDFS-9926 . MiniDFSCluster leaks dependency Mockito via DataNodeTestUtils.
    (Contributed by Josh Elser)

    HADOOP-1540 . Support file exclusion list in distcp. Contributed by Rich
    Haase.

    HADOOP-12416 . Trash messages should be handled by Logger instead of being
    delivered on System.out. Contributed by Mingliang Liu.

    HADOOP-12659 . Incorrect usage of config parameters in token manager of
    KMS. Contributed by Mingliang Liu.

    HADOOP-11692 . Improve authentication failure WARN message to avoid user
    confusion. Contributed by Yongjun Zhang.

    HDFS-10377 . CacheReplicationMonitor shutdown log message should use INFO
    level (Yiqun Lin via cmccabe)

    HDFS-10372 . Fix for failing TestFsDatasetImpl#testCleanShutdownOfVolume.
    Contributed by Rushabh Shah.

    HDFS-2043 . TestHFlush failing intermittently. Contributed by Lin Yiqun.

    HDFS-2580 . NameNode#main(...) can make use of GenericOptionsParser.
    Contributed by harsh. (harsh)

    HDFS-10347 . Namenode report bad block method doesn't log the bad block or
    datanode. Contributed by Rushabh Shah.

    HDFS-9958 . BlockManager#createLocatedBlocks can throw NPE for
    corruptBlocks on failed storages. Contributed by Kuhu Shukla.

    HDFS-10245 . Fix the findbugs warnings in branch-2.7. Contributed by Brahma
    Reddy Battula.

    HDFS-9555 . LazyPersistFileScrubber should still sleep if there are errors
    in the clear progress. Contributed by Phil Yang.

    HDFS-10319 . Balancer should not try to pair storages with different types.

    HDFS-10264 . Logging improvements in FSImageFormatProtobuf.Saver.
    (Contributed by Xiaobing Zhou)

    HDFS-10275 . TestDataNodeMetrics failing intermittently due to
    TotalWriteTime counted incorrectly. Contributed by Lin Yiqun.

    HDFS-9772 . TestBlockReplacement#testThrottler doesn't work as expected.
    Contributed by Lin Yiqun.

    HDFS-10271 . Extra bytes are getting released from reservedSpace for append
    (Contributed by Brahma Reddy Battula)

    HDFS-10186 . DirectoryScanner: Improve logs by adding full path of both
    actual and expected block directories.  Contributed by Rakesh R

    HDFS-10261 . TestBookKeeperHACheckpoints doesn't handle ephemeral HTTP
    ports. Contributed by Eric Badger.

    HDFS-10239 . Fsshell mv fails if port usage doesn't match in src and
    destination paths. Contributed by Kuhu Shukla.

    HDFS-10178 . Permanent write failures can happen if pipeline recoveries
    occur for the first packet. Contributed by Kihwal Lee.

    HDFS-10182 . Hedged read might overwrite user's buf. Contributed by
    zhouyingchao.

    HDFS-8101 . DFSClient use of non-constant DFSConfigKeys pulls in WebHDFS
    classes at runtime. Contributed by Sean Busbey. (cherry picked from commit
    3fe61e0bb0d025a6acbb754027f73f3084b2f4d1)

    HDFS-9874 . Long living DataXceiver threads cause volume shutdown to block.
    Contributed by Rushabh Shah.

    HDFS-9638  to branch-2.7. Contributed by Wei-Chiu Chuang.

    HDFS-9904 . testCheckpointCancellationDuringUpload occasionally fails.
    Contributed by Lin Yiqun.

    HDFS-9812 . Streamer threads leak if failure happens when closing
    DFSOutputStream. Contributed by Lin Yiqun.

    HDFS-9865 . TestBlockReplacement fails intermittently in trunk (Lin Yiqun
    via iwasakims)

    HDFS-9048 . DistCp documentation is out-of-dated (Daisuke Kobayashi via
    iwasakims)

    HDFS-9880 . TestDatanodeRegistration fails occasionally. Contributed by
    Kihwal Lee.

    HDFS-9766 . TestDataNodeMetrics#testDataNodeTimeSpend fails intermittently.
    Contributed by Xiao Chen.

    HDFS-9198 . Coalesce IBR processing in the NN. Contributed by Daryn Sharp.

    HDFS-9864 . Correct reference for RENEWDELEGATIONTOKEN and
    CANCELDELEGATIONTOKEN in webhdfs doc. Contributed by Brahma Reddy Battula.

    HDFS-9395 . Make HDFS audit logging consistant. Contributed by Kuhu Shukla.

    HDFS-9688 . Test the effect of nested encryption zones in HDFS downgrade.

    HDFS-4946 . Allow preferLocalNode in BlockPlacementPolicyDefault to be
    configurable. Contributed by James Kinley and Nathan Roberts.

    HDFS-8845 . DiskChecker should not traverse the entire tree (Chang Li via
    Colin P. McCabe)

    HDFS-9765 . TestBlockScanner#testVolumeIteratorWithCaching fails
    intermittently. (aajisaka)

    HDFS-9779  . TestReplicationPolicyWithNodeGroup NODE variable picks wrong
    rack value. Contributed by Kuhu Shukla.

    HDFS-9784 . Example usage is not correct in Transparent Encryption
    document. Contributed by Ohnishi Takashi.

    HDFS-9629 . Update the footer of Web UI to show year 2016 (Contributed by
    Xiao Chen and Vinayakumar B)

    HDFS-9669 . TcpPeerServer should respect ipc.server.listen.queue.size
    (Elliot Clark via cmccabe)

    HDFS-8071 .(Contributed by Tsz Wo Nicholas Sze)

    HDFS-9634 . webhdfs client side exceptions don't provide enough details.
    Contributed by Eric Payne. (cherry picked from commit
    7b70500484574a565dd8cd5c7d8b5bc7c6d91154)

    HDFS-9415 . Document dfs.cluster.administrators and
    dfs.permissions.superusergroup. (Contributed by Xiaobing Zhou)

    HDFS-9047 . Retire libwebhdfs.

    HDFS-8914 . Document HA support in the HDFS HdfsDesign.md. Contributed by
    Lars Francke.

    HDFS-9505 . HDFS Architecture documentation needs to be refreshed.
    Contributed by Masatake Iwasaki.

    HDFS-9533 . seen_txid in the shared edits directory is modified during
    bootstrapping. Contributed by Kihwal Lee. (cherry picked from commit
    5cb1e0118b173a95c1f7bdfae1e58d7833d61c26)

    HDFS-9569 's message change. (Wei-Chiu Chuang via Yongjun Zhang)

    HDFS-9569 . Log the name of the fsimage being loaded for better
    supportability. (Yongjun Zhang)

    HDFS-9516 . Truncate file fails with data dirs on multiple disks.
    Contributed by Plamen Jeliazkov.

    HDFS-9470 . Encryption zone on root not loaded from fsimage after NN
    restart. Xiao Chen via wang.

    HDFS-8615 . Correct HTTP method in WebHDFS document. Contributed by Brahma
    Reddy Battula.

    HDFS-9317 . Document fsck -blockId and -storagepolicy options in
    branch-2.7. (aajisaka)

    HDFS-9043 . Doc updation for commands in HDFS Federation (Contributed by
    J.Andreina)

    HDFS-9042 . Update document for the Storage policy name (Contributed by
    J.Andreina)

    HDFS-7314 . When the DFSClient lease cannot be renewed, abort open-for-
    write files rather than the entire DFSClient. (mingma)

    HDFS-9033 . dfsadmin -metasave prints "NaN" for cache used%. Contributed by
    Brahma Reddy Battula.

    HDFS-8852 . HDFS architecture documentation of version 2.x is outdated
    about append write support. Contributed by Ajith S.

    HDFS-8633 . Fix setting of dfs.datanode.readahead.bytes in hdfs-default.xml
    to match DFSConfigKeys. Contributed by Ray Chiang.

    HADOOP-13103  Group resolution from LDAP may fail on
    javax.naming.ServiceUnavailableException

    HADOOP-13039 . Add documentation for configuration property
    ipc.maximum.data.length (Contributed by Mingliang Liu)

    HADOOP-13052 . ChecksumFileSystem mishandles crc file permissions.
    Contributed by Daryn Sharp.

    HADOOP-13042 . Restore lost leveldbjni LICENSE and NOTICE changes.

    HADOOP-12989 . Some tests in org.apache.hadoop.fs.shell.find occasionally
    time out. Contributed by Takashi Ohnishi.

    HADOOP-12613 . TestFind.processArguments occasionally fails. (Wei-Chiu
    Chuang via stevel)

    HADOOP-12406 . Fixed AbstractMapWritable.readFields to use the thread's
    ClassLoader to load class instead of System ClassLoader. Contributed by
    Nadeem Douba.

    HADOOP-7817 . RawLocalFileSystem.append() should give FSDataOutputStream
    with accurate .getPos() (Contributed by kanaka kumar avvaru)

    HADOOP-12902 . JavaDocs for SignerSecretProvider are out-of-date in
    AuthenticationFilter. Contributed by Gabor Liptak.

    HADOOP-12559 . KMS connection failures should trigger TGT renewal.
    Contributed by Zhe Zhang.

    HADOOP-12688 . Fix deadlinks in Compatibility.md. Contributed by Gabor
    Liptak.

    HADOOP-12789 . log classpath of ApplicationClassLoader at INFO level.
    (Sangjin Lee via mingma)

    HADOOP-12872 . Fix formatting in ServiceLevelAuth.md. Contributed by Brahma
    Reddy Battula.

    HADOOP-12871 . Fix dead link to NativeLibraries.html in CommandsManual.md.
    Contributed by Brahma Reddy Battula.

    HADOOP-12870 . Fix typo admininistration in CommandsManual.md. Contributed
    by John Zhuge.

    HADOOP-9121 . InodeTree.java has redundant check for vName while throwing
    exception. Contributed by Arup Malakar.

    HADOOP-8818 . Use equals instead == in MD5MD5CRC32FileChecksum and
    TFileDumper. Contributed by Brandon Li.

    HADOOP-12800 . Copy docker directory from 2.8 to 2.7/2.6 repos to enable
    pre-commit Jenkins runs. (zhz)

    HADOOP-12810 . FileSystem#listLocatedStatus causes unnecessary RPC calls
    (Contributed by Ryan Blue)

    HADOOP-12805 . Annotate CanUnbuffer with @InterfaceAudience.Public
    (Contributed by Ted Yu)

    HADOOP-12786 . "hadoop key" command usage is not documented. Contributed by
    Xiao Chen.

    HADOOP-12792 . TestUserGroupInformation#testGetServerSideGroups fails in
    chroot. Contributed by Eric Badger (cherry picked from commit
    6f03959e4dc0bc11030fd7e30a025447a4d6948a)

    HADOOP-12773 . HBase classes fail to load with client/job classloader
    enabled (sjlee)

    HADOOP-12772 . NetworkTopologyWithNodeGroup.getNodeGroup() can loop
    infinitely for invalid 'loc' values. Contributed by Kuhu Shukla.

    HADOOP-12761 . incremental maven build is not really incremental (sjlee)

    HADOOP-12715 . TestValueQueue#testgetAtMostPolicyALL fails intermittently.
    Contributed by Xiao Chen.

    HADOOP-12736 . TestTimedOutTestsListener#testThreadDumpAndDeadlocks
    sometimes times out. Contributed by Xiao Chen.

    HADOOP-12706 . TestLocalFsFCStatistics#testStatisticsThreadLocalDataCleanUp
    times out occasionally. Contributed by Sangjin Lee and Colin Patrick McCabe
    (cherry picked from commit cdf88952599a43b1ef5adda792bfb195c7529fad)

    HADOOP-5323 . Trash documentation should describe its directory structure
    and configurations. Contributed by Weiwei Yang.

    HADOOP-12588 . Fix intermittent test failure of TestGangliaMetrics.
    Contributed by Masatake Iwasaki.

    HADOOP-12415 . Add io.netty dependency to hadoop-nfs and to hadoop-hdfs,
    needed to build Bigtop successfuly, see BIGTOP-2049

    HADOOP-12602 . TestMetricsSystemImpl#testQSize occasionally fails.
    Contributed by Masatake Iwasaki.

    HADOOP-12565 . Replace DSA with RSA for SSH key type in SingleCluster.md.
    Contributed by Mingliang Liu.

    HADOOP-12545 . Hadoop javadoc has broken links for AccessControlList,
    ImpersonationProvider, DefaultImpersonationProvider, and DistCp.
    Contributed by Arshad Mohammad.

    HADOOP-12296 . when setnetgrent returns 0 in linux, exception should be
    thrown. Contributed by Chang Li (cherry picked from commit
    b9d25c3ee2d20166d6a786c5a16cc001e249f61c)

    HADOOP-9242 . Duplicate surefire plugin config in hadoop-common.
    Contributed by Andrey Klochkov.

    HADOOP-12465 . Incorrect javadoc in WritableUtils.java. Contributed by
    Jagadesh Kiran N.

    HADOOP-12230 . hadoop-project declares duplicate, conflicting curator
    dependencies. Contributed by Rakesh R.

    HADOOP-12280 . Skip unit tests based on maven profile rather than
    NativeCodeLoader.isNativeCodeLoaded (Masatake Iwasaki via Colin P. McCabe)

    HADOOP-11491 . HarFs incorrectly declared as requiring an authority.
    (Brahma Reddy Battula via gera)

    HADOOP-11812 . Implement listLocatedStatus for ViewFileSystem to speed up
    split calculation (gera)

    HADOOP-12006 . Remove unimplemented option for  from document in
    branch-2.7. Contributed by Akira AJISAKA.

    HADOOP-12359 . hadoop fs -getmerge doc is wrong. Contributed by Jagadesh
    Kiran N.

    HADOOP-12061 . Incorrect command in single cluster setup document.
    Contributed by Kengo Seki.

    HADOOP-7139 . Allow appending to existing SequenceFiles (Contributed by
    kanaka kumar avvaru)

    HADOOP-12232 . Upgrade Tomcat dependency to 6.0.44. Contributed by Chris
    Nauroth.

    HADOOP-12058 . Fix dead links to DistCp and Hadoop Archives pages.
    Contributed by Kazuho Fujii.

    HADOOP-13008 . Add XFS Filter for UIs to Hadoop Common. Contributed by
    Larry McCay.

    HDFS-10324 . Trash directory in an encryption zone should be pre-created
    with correct permissions. Contributed by Wei-Chiu Chuang.

    HDFS-9644 . Update encryption documentation to reflect nested EZs. (zhz)

    HDFS-10344 . DistributedFileSystem#getTrashRoots should skip encryption
    zone that does not have .Trash. Contributed by Xiaoyu Yao.

    BUG-54418 . Back port and sync the code for ATS v1.5 timeline client with
    Apache version.

    c779e0c ats_v1_5_sync: remove unused TimelineEntityGroupIdPBImpl class.

    ATS_v1_5_sync: Remove the old code and prepare for the new commits on ATS
    v1.5 Writer.

    HADOOP-12985 . Support MetricsSource interface for DecayRpcScheduler
    Metrics. Contributed by Xiaoyu Yao.

    Fixed TimelineClient to retry SocketTimeoutException too. Contributed by
    Xuan Gong.

    HDFS-10253 . Fix TestRefreshCallQueue failure (Contributed by Xiaoyu Yao)

    HADOOP-12916 . Allow RPC scheduler/callqueue backoff using response times.
    Contributed by Xiaoyu Yao.

    HADOOP-12119 . hadoop fs -expunge does not work for federated namespace
    (Contributed by J.Andreina)

    HDFS-9881 . DistributedFileSystem#getTrashRoot returns incorrect path for
    encryption zones.

    HDFS-9844 . Correct path creation in getTrashRoot to handle root dir.

    HDFS-9799 . Reimplement getCurrentTrashDir to remove incompatibility. (zhz)

    HADOOP-12444  Support lazy seek in S3AInputStream. Rajesh Balamohan via
    stevel

    HADOOP-12994 . Specify PositionedReadable, add contract tests, fix
    problems. Contributed by Steve Loughran.

    HADOOP-12464 . Interrupted client may try to fail-over and retry.
    Contributed by Kihwal Lee. (cherry picked from commit
    6144e0137bb51bd04b46ea5ce42c59c2d4f7657d)

    HADOOP-12752 . Improve diagnostics/use of envvar/sysprop credential
    propagation. Contributed by Steve Loughran.

    HADOOP-12426 . Add Entry point for Kerberos health check. Contributed by
    Steve Loughran.

    HADOOP-12682 . Fix TestKMS#testKMSRestart* failure. Contributed by Wei-Chiu
    Chuang.

    HADOOP-12284 . UserGroupInformation doAs can throw misleading exception
    (Aaron Dosset via stevel)

    HADOOP-12570 . HDFS Secure Mode Documentation updates. Contributed by Arpit
    Agarwal.

    HADOOP-12851 . S3AFileSystem Uptake of
    ProviderUtils.excludeIncompatibleCredentialProviders. Contributed by Larry
    McCay.

    HDFS-9854 . Log cipher suite negotiation more verbosely. Contributed by
    Wei-Chiu Chuang.

    HADOOP-12100 . ImmutableFsPermission should not override applyUmask since
    that method doesn't modify the FsPermission (Bibin A. Chundatt via Colin P.
    McCabe)

    HADOOP-12482 . Race condition in JMX cache update. (Tony Wu via lei)

    HDFS-9797 . Log Standby exceptions thrown by RequestHedgingProxyProvider at
    DEBUG Level (Inigo Goiri via asuresh)

    HADOOP-12853 . Change WASB documentation regarding page blob support.
    Contributed by Madhumita Chakraborty.

    HADOOP-12717 . NPE when trying to rename a directory in Windows Azure
    Storage FileSystem. Contributed by Robert Yokota and Gaurav Kanade.

    HADOOP-12846 . Credential Provider Recursive Dependencies. Contributed by
    Larry McCay.

    HADOOP-12535 . Run FileSystem contract tests with hadoop-azure. Contributed
    by Madhumita Chakraborty.

    HADOOP-12520 . Use XInclude in hadoop-azure test configuration to isolate
    Azure Storage account keys for service integration tests. Contributed by
    Chris Nauroth.

    HADOOP-1026 . Logging bug in WASB causing out of index exception.
    Contributed by Duo Xu.

    HADOOP-12555 . WASB to read credentials from a credential provider.
    Contributed by Larry McCay.

    HADOOP-12794. Support additional compression levels for GzipCodec.
    Contributed by Ravi Mutyala. (cherry picked from commit
    18f9b77a321b225677ce23c503b41d21478fc4a7)

    HDFS-8828 . Utilize Snapshot diff report to build diff copy list in distcp.
    (Yufei Gu via Yongjun Zhang)

    HADOOP-11876 . Refactor code to make it more readable, minor
    maybePrintStats bug (Zoran Dimitrijevic via raviprak)

    HDFS-9612 . DistCp worker threads are not terminated after jobs are done.
    (Wei-Chiu Chuang via Yongjun Zhang)

    HADOOP-11827 . Speed-up distcp buildListing() using threadpool (Zoran
    Dimitrijevic via raviprak)

    HADOOP-11785 . Reduce the number of listStatus operation in distcp
    buildListing (Zoran Dimitrijevic via Colin P. McCabe)

    HDFS-9730 . Storage ID update does not happen when there is a layout
    change. Contributed by  Tsz Wo Nicholas Sze.

    BUG-54323 . Back port and sync the code for ATS v1.5 storage with Apache
    version.

    HDFS-7163 . WebHdfsFileSystem should retry reads according to the
    configured retry policy. Contributed by Eric Payne.

    HADOOP-12795 . KMS does not log detailed stack trace for unexpected errors.
    Contributed by Chris Nauroth.

    HADOOP-12878 . KMS SPNEGO sequence does not work with WEBHDFS. Contributed
    by Xiaoyu Yao.

    HADOOP-11031 . Design Document for Credential Provider API. Contributed by
    Larry McCay.

    HDFS-9711 . Integrate CSRF prevention filter in WebHDFS. Contributed by
    Chris Nauroth.

    HADOOP-12691 . Move files to correct location.

    BUG-50581 . TEZ-82. Add
    org.apache.hadoop.security.HttpCrossOriginFilterInitializer to the filter
    initializers list in core-default.xml

    HADOOP-12548 . Read s3a creds from a Credential Provider. Contributed by
    Larry McCay.

    HADOOP-12059 . S3Credentials should support use of CredentialProvider.
    Contributed by Sean Busbey.

    HADOOP-12780 . During WASB atomic rename handle crash when one directory
    has been renamed but not file under it. Contributed by Madhumita
    Chakraborty.

    HADOOP-12366 . expose calculated paths (aw) (cherry picked from commit
    45bb467918ce986760ba5f7a948cf016656f0e57)

    HADOOP-12758 . Extend CSRF Filter with UserAgent Checks. Contributed by
    Larry McCay.

    BUG-50581 . Enable CORS for the RM webapp by default.

    HADOOP-12691 . Add CSRF Filter for REST APIs to Hadoop Common. Contributed
    by Larry McCay.

    HADOOP-12635 . Adding Append API support for WASB. Contributed by
    Dushyanth.

    BUG-57761. HDFS-10396. Using -diff option with DistCp may get "Comparison
    method violates its general contract" exception. Contributed by Yongjun
    Zhang.

    HDFS-10623. Remove unused import of httpclient.HttpConnection from
    TestWebHdfsTokens. (Contributed by Hanisha Koneru)

    HDFS-9624. DataNode start slowly due to the initial DU command operations.
    (Lin Yiqun via wang)

    HDFS-8887. Expose storage type and storage ID in BlockLocation. (Andrew
    Wang)

    HADOOP-12700. Remove unused import in TestCompressorDecompressor.java.
    Contributed by John Zhuge.

    HDFS-9517. Fix missing @Test annotation on
    TestDistCpUtils.testUnpackAttributes (Wei-Chiu Chuang via cmccabe)

    HADOOP-12603. TestSymlinkLocalFSFileContext#testSetTimesSymlinkToDir
    occasionally fail. Contributed by Wei-Chiu Chuang.

    HADOOP-12653. Use SO_REUSEADDR to avoid getting "Address already in use"
    when using kerberos and attempting to bind to any port on the local IP
    address (cmccabe)

    HDFS-9630. DistCp minor refactoring and clean up. Contributed by Kai Zheng.

    HADOOP-12159. Move DistCpUtils#compareFs() to org.apache.hadoop.fs.FileUtil
    and fix for HA namespaces (rchiang via rkanter)

    HDFS-9584. NPE in distcp when ssl configuration file does not exist in
    class path. Contributed by Surendra Singh Lilhore.

    HADOOP-12590. TestCompressorDecompressor failing without stack traces
    (John Zhuge via stevel)

    HDFS-9493. Test o.a.h.hdfs.server.namenode.TestMetaSave fails in trunk.
    (Tony Wu via lei)

    HDFS-9626. TestBlockReplacement#testBlockReplacement fails occasionally.
    Contributed by Xiao Chen.

    HADOOP-12573. TestRPC.testClientBackOff failing. (Xiao Chen via stevel)

    HADOOP-12663. Remove Hard-Coded Values From FileSystem.java. (BELUGA BEHR
    via stevel)

    HADOOP-12675. Fix description about retention period in usage of expunge
    command. (Masatake Iwasaki via stevel)

    HDFS-9619. SimulatedFSDataset sometimes can not find blockpool for the
    correct namenode (Contributed by Wei-Chiu Chuang)

    HDFS-9605. Add links to failed volumes to explorer.html in HDFS Web UI.
    Contributed by Archana T.

    HADOOP-12604. Exception may be swallowed in KMSClientProvider. (Yongjun
    Zhang)

    HADOOP-12423. Handle failure of registering shutdownhook by
    ShutdownHookManager in static block (Contributed by Abhishek Agarwal)

    HDFS-6054. MiniQJMHACluster should not use static port to avoid binding
    failure in unit test. (Yongjun Zhang)

    HDFS-9623. Update example configuration of block state change log in
    log4j.properties. Contributed by Masatake Iwasaki.

    HDFS-9210. Fix some misuse of %n in VolumeScanner#printStats. Contributed
    by Xiaoyu Yao.

    HDFS-9566. Remove expensive 'BlocksMap#getStorages(Block b, final
    DatanodeStorage.State state)' method (Contributed by Daryn Sharp)

    HDFS-9706. Log more details in debug logs in BlockReceiver's constructor.
    (Xiao Chen via Yongjun Zhang)

    HADOOP-12731. Remove useless boxing/unboxing code. Contributed by Kousuke
    Saruta.

    HDFS-9715. Check storage ID uniqueness on datanode startup (Contributed by
    Lei (Eddy) Xu)

    HDFS-8546. Use try with resources in DataStorage and Storage.

    HADOOP-12776. Remove getaclstatus call for non-acl commands in getfacl.
    (Contributed by Brahma Reddy Battula)

    HADOOP-11218. Add TLSv1.1,TLSv1.2 to KMS, HttpFS, SSLFactory. Contributed
    by Vijay Singh.

    HADOOP-12788. OpensslAesCtrCryptoCodec should log which random number
    generator is used. Contributed by Wei-Chiu Chuang.

    HDFS-9760. WebHDFS AuthFilter cannot be configured with custom AltKerberos
    auth handler (Ryan Sasson via aw)

    HDFS-9777. Fix typos in DFSAdmin command line and documentation.(Wei-Chiu
    Chuang via umamahesh)

    HDFS-9713. DataXceiver#copyBlock should return if block is pinned.
    Contributed by Uma Maheswara Rao G.

    HDFS-9748. Avoid duplication in pendingReplications when
    addExpectedReplicasToPending is called twice. Contributed by Walter Su.

    HDFS-9739. DatanodeStorage.isValidStorageId() is broken (Contributed by
    Mingliang Liu)

    BUG-62306. Ignore
    o.a.h.security.TestLdapGroupsMapping#testLdapConnectionTimeout

    HADOOP-12817. Enable TLS v1.1 and 1.2 (rkanter)

    HDFS-6832. Fix the usage of 'hdfs namenode' command. Contributed by
    Manjunath Ballur.

    HDFS-9608. Disk IO imbalance in HDFS with heterogeneous storages.
    Contributed by Wei Zhou.

    BUG-62406. Increase timeout for TestIPC#testSerial

    HDFS-9842. dfs.datanode.balance.bandwidthPerSec should accept friendly size
    units. (Contributed by Lin Yiqun)

    HDFS-7452. skip StandbyException log for getCorruptFiles() (Contributed by
    Bramha Reddy Battula)

    HADOOP-12828. Print user when services are started. (Wei-Chiu Chuang via
    Yongjun Zhang)

    HDFS-8923. Add -source flag to balancer usage message.  Contributed by
    Chris Trezzo

    HADOOP-12622. Improve the loggings in RetryPolicies and
    RetryInvocationHandler. Contributed by Junping Du

    HADOOP-12831. LocalFS/FSOutputSummer NPEs in constructor if bytes per
    checksum set to 0 (Mingliang Liu via gtcarrera9)

    HADOOP-12849. TestSymlinkLocalFSFileSystem fails intermittently.
    Contributed by Mingliang Liu.

    HADOOP-12668. Support excluding weak Ciphers in HttpServer2 through ssl-
    server.conf. Contributed by Vijay Singh.

    HADOOP-12906. AuthenticatedURL should convert a 404/Not Found into an
    FileNotFoundException. (Steve Loughran via gtcarrera9)

    HADOOP-12895. SSLFactory#createSSLSocketFactory exception message is wrong.
    Contributed by Wei-Chiu Chuang.

    HDFS-9882. Add heartbeatsTotal in Datanode metrics. (Contributed by Hua
    Liu)

    HDFS-9521. TransferFsImage.receiveFile should account and log separate
    times for image download and fsync to disk. Contributed by Wellington
    Chevreuil

    HADOOP-10965. Print fully qualified path in CommandWithDestination error
    messages. Contributed by John Zhuge.

    HDFS-10189. PacketResponder#toString should include the downstreams for
    PacketResponderType.HAS_DOWNSTREAM_IN_PIPELINE (Joe Pallas via cmccabe)

    HADOOP-12926. lz4.c does not detect 64-bit mode properly. Contributed by
    Alan Burlison.

    HDFS-3677. dfs.namenode.edits.dir.required is missing from hdfs-
    default.xml. Contributed by Mark Yang.

    HDFS-9949. Add a test case to ensure that the DataNode does not regenerate
    its UUID when a storage directory is cleared (Harsh J via cmccabe)

    HADOOP-11404. Clarify the "expected client Kerberos principal is null"
    authorization message. Contributed by Stephen Chu

    HADOOP-12950. ShutdownHookManager should have a timeout for each of the
    Registered shutdown hook. Contributed by Xiaoyu Yao.

    HDFS-8896. DataNode object isn't GCed when shutdown, because it has GC root
    in ShutdownHookManager. Contributed by Walter Su.

    HADOOP-12886. Exclude weak ciphers in SSLFactory through ssl-server.xml.
    Contributed by Wei-Chiu Chuang.

    HDFS-9871. "Bytes Being Moved" -ve(-1 B) when cluster was already balanced.
    (Contributed by Brahma Reddy Battulla)

    HDFS-9670. DistCp throws NPE when source is root. (John Zhuge via Yongjun
    Zhang)

    HDFS-9412. getBlocks occupies FSLock and takes too long to complete.
    Contributed by He Tianyi.

    HADOOP-12993. Change ShutdownHookManger complete shutdown log from INFO to
    DEBUG. Contributed by Xiaoyu Yao.

    HDFS-10235. Last contact for Live Nodes should be relative time.
    Contributed by Brahma Reddy Battula.

    HDFS-6407. Add sorting and pagination in the datanode tab of the NN Web UI.
    Contributed by Haohui Mai.

    HDFS-8816. Improve visualization for the Datanode tab in the NN UI.
    Contributed by Haohui Mai.

    HADOOP-13368. DFSOpsCountStatistics$OpType#fromSymbol and
    s3a.Statistic#fromSymbol should be O(1) operation. Contributed by Mingliang
    Liu.

    HDFS-8131. Implement a space balanced block placement policy. Contributed
    by Liu Shaohui. (cherry picked from commit
    de30d66b2673d0344346fb985e786247ca682317)

    HADOOP-12469. distcp should not ignore the ignoreFailures option.
    Contributed by Mingliang Liu.

    HADOOP-13030. Handle special characters in passwords in KMS startup script.
    Contributed by Xiao Chen.

    HADOOP-5470. RunJar.unJar() should write the last modified time found in
    the jar entry to the uncompressed file. (Contributed by Andras Bakor)

    HDFS-10329. Bad initialisation of StringBuffer in
    RequestHedgingProxyProvider. Contributed by Lin Yiqun.

    BUG-61987. Disable flaky UT
    TestDataNodeHotSwapVolumes#testRemoveVolumeBeingWritten

    HDFS-10270. TestJMXGet:testNameNode() fails. Contributed by Gergely Novák


    BUG-62487. HDFS-9466. TestShortCircuitCache#testDataXceiverCleansUpSlotsOnFailure
    is flaky (Wei-Chiu Chuang via cmccabe)

    BUG-62488. HDFS-6533. TestBPOfferService#testBasicFunctionalitytest fails
    intermittently. (Contributed by Wei-Chiu Chuang)

    HADOOP-13249. RetryInvocationHandler need wrap InterruptedException in
    IOException when call Thread.sleep. Contributed by Zhihai Xu.

    HDFS-10481. HTTPFS server should correctly impersonate as end user to open
    file. Contributed by Xiao Chen.

    HDFS-10471. DFSAdmin#SetQuotaCommand's help msg is not correct. Contributed
    by Yiqun Lin.

    HDFS-10367. TestDFSShell.testMoveWithTargetPortEmpty fails with Address
    bind exception. Contributed by Brahma Reddy Battula.

    HDFS-10217. show 'blockScheduled' tooltip in datanodes table.

    HDFS-10417. Improve error message from checkBlockLocalPathAccess.
    Contributed by Tianyin Xu.

    HDFS-10360. DataNode may format directory and lose blocks if
    current/VERSION is missing. (Wei-Chiu Chuang via lei)

    HDFS-10410. RedundantEditLogInputStream.LOG is set to wrong class. (John
    Zhuge via lei)

    HADOOP-13146. Refactor RetryInvocationHandler. Contributed by Tsz Wo
    Nicholas Sze.

    HADOOP-12751. While using kerberos Hadoop incorrectly assumes names with
    '@' to be non-simple. (Bolke de Bruin via stevel).

    HADOOP-13079. Add -q option to Ls to print ? instead of non-printable
    characters. Contributed by John Zhuge.

    HADOOP-12043. Display warning if defaultFs is not set when running fs
    commands. Contributed by Eddy Xu.

    HADOOP-11581. Multithreaded correctness Warnings
    #org.apache.hadoop.fs.shell.Ls (Brahma Reddy Battula via aw)

    HADOOP-10971. Add -C flag to make `hadoop fs -ls` print filenames only.
    Contributed by Kengo Seki.

    HADOOP-8934. Shell command ls should include sort options (Jonathan Allen
    via aw)

    HADOOP-13213. Small Documentation bug with AuthenticatedURL in hadoop-auth.
    Contributed by Tom Ellis.

    HADOOP-12975. Add jitter to CachingGetSpaceUsed's thread (Elliott Clark via
    Colin P. McCabe)

    HADOOP-13072. WindowsGetSpaceUsed constructor should be public (Vinayakumar
    B via cmccabe)

    HADOOP-12973. Make DU pluggable. (Elliott Clark via cmccabe)

    HDFS-10525. Fix NPE in CacheReplicationMonitor#rescanCachedBlockMap (Xiao
    Chen via cmccabe)

    HADOOP-13244. o.a.h.ipc.Server#Server should honor handlerCount when
    queueSizePerHandler is specified in consturctor. Contributed by Kai Sasaki.

    HADOOP-13179. GenericOptionsParser is not thread-safe because commons-cli
    OptionBuilder is not thread-safe. (Contributed by hongbin ma)

    HADOOP-13320. Fix arguments check in documentation for WordCount v2.0.
    Contributed by niccolo becchi.

    HDFS-10589. Javadoc for HAState#HAState and HAState#setStateInternal
    contains non-existent params. Contributed by shenyinjie.

    HADOOP-12345. Pad hostname correctly in CredentialsSys.java. Contributed by
    Pradeep Nayak Udupi Kadbet.

    HADOOP-13316. Enforce Kerberos authentication for required ops in
    DelegationTokenAuthenticator. Contributed by Xiao Chen.

    HDFS-7597. DelegationTokenIdentifier should cache the TokenIdentifier to
    UGI mapping. Contributed by Daryn Sharp, Bob Hansen, and Xiao Chen.

    HDFS-10448. CacheManager#addInternal tracks bytesNeeded incorrectly when
    dealing with replication factors other than 1 (Yiqun Lin via cmccabe)

    HADOOP-12943. Add -w -r options in dfs -test command. Contributed by Weiwei
    Yang.

    HDFS-10617. PendingReconstructionBlocks.size() should be synchronized.
    Contributed by Eric Badger.

    HADOOP-13290. Appropriate use of generics in FairCallQueue. Contributed by
    Jonathan Hung.

    HADOOP-11361. Fix a race condition in MetricsSourceAdapter.updateJmxCache.
    Contributed by Vinayakumar B, Yongjun Zhang, and Brahma Reddy Battula.
    (ozawa)

    HADOOP-13315. FileContext#umask is not initialized properly. (John Zhuge
    via lei)

    HDFS-10643. HDFS namenode should always use service user (hdfs) to
    generateEncryptedKey. Contributed by Xiaoyu Yao.

    BUG-62768. TestJobListCache.testAddExisting failed as timeout. (Junping Du)

    HDFS-10660. Expose storage policy apis via HDFSAdmin interface.
    (Contributed by Rakesh R)

    HDFS-8345. Storage policy APIs must be exposed via the FileSystem
    interface. (Arpit Agarwal)

    HADOOP-11713. ViewFileSystem should support snapshot methods. Contributed
    by Rakesh R.

    HDFS-5640. Add snapshot methods to FileContext. Contributed by Rakesh R.

    BUG-62219. Fix HDP hadoop branches to not reference jetty-6.1.26.hwx.

    HDFS-10688. BPServiceActor may run into a tight loop for sending block
    report when hitting IOException. Contributed by Chen Liang.

    BUG-63171. Ignore several intermittent failures for YARN/MapReduce.
    (Junping Du)

    HADOOP-13422. ZKDelegationTokenSecretManager JaasConfig does not work well
    with other ZK users in process. Contributed by Sergey Shelukhin.

    BUG-63212. HDFS-10642.
    TestLazyPersistReplicaRecovery#testDnRestartWithSavedReplicas fails
    intermittently. (Contributed by Mingliang Liu)

    HADOOP-13382. Remove unneeded commons-httpclient dependencies from POM
    files in Hadoop and sub-projects, while adding it in to the only place it
    is still needed, hadoop-openstack.  Ported to Hortonworks HDP-2.5 by Matt
    Foley.

    HDFS-8844. TestHDFSCLI does not cleanup the test directory
    (Masatake Iwasaki via Colin P. McCabe)

    HDFS-10228. TestHDFSCLI fails. (Contributed by Akira AJISAKA)

    HDFS-8642. Make TestFileTruncate more reliable. (Contributed by Rakesh R)

    HADOOP-13434. Add quoting to Shell class. (Owen O'Malley)

    HADOOP-13467. Shell#getSignalKillCommand should use the bash builtin on
    Linux. (Arpit Agarwal)

    HADOOP-10823. TestReloadingX509TrustManager is flaky. Contributed by
    Mingliang Liu.

    BUG-64186. Disable UT org.apache.hadoop.security.TestGroupsCaching.testBackgroundRefreshCounters

    BUG-64662. HADOOP-13512. ReloadingX509TrustManager should keep reloading in
    case of exception. (Contributed by Mingliang Liu)

    BUG-64664. HADOOP-12449. TestDNS and TestNetUtils failing if no network. (stevel)

    HADOOP-13354. Update WASB driver to use the latest version (4.2.0) of SDK
    for Microsoft Azure Storage Clients. Contributed by Sivaguru Sankaridurg.

    HADOOP-13459. hadoop-azure runs several test cases repeatedly, causing
    unnecessarily long running time. Contributed by Chris Nauroth.

    HADOOP-13513. Java 1.7 support for org.apache.hadoop.fs.azure testcases.
    Contributed by Tibor Kiss.

    HADOOP-13403. AzureNativeFileSystem rename/delete performance improvements.
    Contributed by Subramanyam Pattipaka.

    MAPREDUCE-6762. ControlledJob#toString failed with NPE when job status is not successfully updated.
    Contributed by Weiwei Yang.

    BUG-64511. HDFS-9618. Fix mismatch between log level and guard in
    BlockManager#computeRecoveryWorkForBlocks (iwasakims)

    BUG-64765. HDFS-10764. Fix INodeFile#getBlocks to not return null. 
    Contributed by Arpit Agarwal.

    HDFS-9484. NNThroughputBenchmark$BlockReportStats should not send empty block reports. Contributed by Mingliang Liu.

    HDFS-10569. A bug causes OutOfIndex error in BlockListAsLongs. Contributed by Weiwei Yang.

    BUG-66193. YARN-4591. YARN Web UIs should provide a robots.txt. Junping Du.

    BUG-65466. HDFS-9276. Failed to Update HDFS Delegation Token for long running application in HA mode.
    Contributed by Liangliang Gu and John Zhuge

    BUG-65466. HADOOP-8751. NPE in Token.toString() when Token is constructed using null identifier. Contributed by kanaka kumar avvaru.

    BUG-65704. YARN-3982. container-executor parsing of container-executor.cfg
    broken in trunk and branch-2. Contributed by Varun Vasudev

    BUG-57079. HDFS-10343. BlockManager#createLocatedBlocks may return blocks on
    failed storages. Contributed by Kuhu Shukla.

    BUG-67343. HDFS-9008 was not backported correctly. Contributed by Mingliang Liu.

    BUG-67226. HADOOP-13565. KerberosAuthenticationHandler#authenticate should
    not rebuild SPN based on client request. Contributed by Xiaoyu Yao.

    BUG-67140. HADOOP-13024. Distcp with -delete feature on raw data not
    implemented. Contributed by Mavin Martin.

    BUG-66100. HADOOP-12457. [JDK8] Fix a failure of compiling common by
<<<<<<< HEAD
    javadoc. Contributed by Akira AJISAKA.

    BUG-65553. HDFS-10984. Expose nntop output as metrics. Contributed by
    Siddharth Wagle.

    BUG-67889. HADOOP-13749. KMSClientProvider combined with KeyProviderCache
    can result in wrong UGI being used. Contributed by Xiaoyu Yao.
=======
    javadoc. Contributed by Akira AJISAKA.
>>>>>>> a02306df
<|MERGE_RESOLUTION|>--- conflicted
+++ resolved
@@ -2985,14 +2985,10 @@
     implemented. Contributed by Mavin Martin.
 
     BUG-66100. HADOOP-12457. [JDK8] Fix a failure of compiling common by
-<<<<<<< HEAD
     javadoc. Contributed by Akira AJISAKA.
 
     BUG-65553. HDFS-10984. Expose nntop output as metrics. Contributed by
     Siddharth Wagle.
 
     BUG-67889. HADOOP-13749. KMSClientProvider combined with KeyProviderCache
-    can result in wrong UGI being used. Contributed by Xiaoyu Yao.
-=======
-    javadoc. Contributed by Akira AJISAKA.
->>>>>>> a02306df
+    can result in wrong UGI being used. Contributed by Xiaoyu Yao.